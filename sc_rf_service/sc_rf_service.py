<<<<<<< HEAD
import asyncio
from asyncio import sleep
from random import random
=======
from asyncio import get_event_loop, sleep
>>>>>>> 2e09a418

from caproto import ChannelEnum, ChannelInteger, ChannelType
from caproto.server import (PVGroup, PvpropertyBoolEnum, PvpropertyChar, PvpropertyEnum,
                            PvpropertyEnumRO, PvpropertyFloat, PvpropertyFloatRO, PvpropertyInteger, PvpropertyString,
                            ioc_arg_parser, pvproperty, run)
<<<<<<< HEAD
=======
from random import random, randrange, uniform

>>>>>>> 2e09a418
from lcls_tools.superconducting.scLinac import L1BHL, LINAC_TUPLES

from simulacrum import Service


class HWIPVGroup(PVGroup):
    hwi = pvproperty(value=0, name="HWINITSUM", dtype=ChannelType.ENUM,
                     enum_strings=("Ok", "HW Init running", "LLRF chassis problem"))
    fro = pvproperty(value=0, name="FREQSUM", dtype=ChannelType.ENUM,
                     enum_strings=("OK", "Still OK", "Faulted"))


class BeamlineVacuumPVGroup(PVGroup):
    rackA = pvproperty(value=0, name="BMLNVACA_LTCH", dtype=ChannelType.ENUM,
                       enum_strings=("Ok", "Fault"))
    rackB = pvproperty(value=0, name="BMLNVACB_LTCH", dtype=ChannelType.ENUM,
                       enum_strings=("Ok", "Fault"))


class CouplerVacuumPVGroup(PVGroup):
    rackA = pvproperty(value=0, name="CPLRVACA_LTCH", dtype=ChannelType.ENUM,
                       enum_strings=("Ok", "Fault"))
    rackB = pvproperty(value=0, name="CPLRVACB_LTCH", dtype=ChannelType.ENUM,
                       enum_strings=("Ok", "Fault"))


class StepperPVGroup(PVGroup):
    move_pos = pvproperty(name="MOV_REQ_POS")
    move_neg = pvproperty(name="MOV_REQ_NEG")
    abort = pvproperty(name="ABORT_REQ")
    step_des: PvpropertyInteger = pvproperty(value=0, name="NSTEPS")
    max_steps = pvproperty(name="NSTEPS.DRVH")
    speed: PvpropertyInteger = pvproperty(value=20000, name="VELO")
    step_tot: PvpropertyInteger = pvproperty(value=0, name="REG_TOTABS")
    step_signed: PvpropertyInteger = pvproperty(value=0, name="REG_TOTSGN")
    reset_tot = pvproperty(name="TOTABS_RESET")
    reset_signed = pvproperty(name="TOTSGN_RESET")
    steps_cold_landing = pvproperty(name="NSTEPS_COLD")
    push_signed_cold = pvproperty(name="PUSH_NSTEPS_COLD.PROC")
    push_signed_park = pvproperty(name="PUSH_NSTEPS_PARK.PROC")
    motor_moving: PvpropertyBoolEnum = pvproperty(value=0, name="STAT_MOV",
                                                  enum_strings=("Not Moving",
                                                                "Moving"),
                                                  dtype=ChannelType.ENUM)
    motor_done: PvpropertyBoolEnum = pvproperty(value=1, name="STAT_DONE",
                                                enum_strings=("Not Done",
                                                              "Done"),
                                                dtype=ChannelType.ENUM)
    hardware_sum = pvproperty(value=0, name="HWSTATSUM", dtype=ChannelType.ENUM,
                              enum_strings=("", "", "Fault"))
    
    def __init__(self, prefix, cavity_group):
        super().__init__(prefix)
        self.cavity_group: CavityPVGroup = cavity_group
        if not self.cavity_group.is_hl:
            self.steps_per_hertz = 256 / 1.4
        else:
            self.steps_per_hertz = 256 / 18.3
    
    async def move(self, move_sign_des: int):
        await self.motor_moving.write("Moving")
        steps = 0
        step_change = (move_sign_des * self.speed.value)
        freq_move_sign = move_sign_des if self.cavity_group.is_hl else -move_sign_des
        
        while self.step_des.value - steps >= self.speed.value:
            await self.step_tot.write(self.step_tot.value + self.speed.value)
            await self.step_signed.write(self.step_signed.value + step_change)
            
            steps += self.speed.value
            delta = self.speed.value // self.steps_per_hertz
            new_detune = self.cavity_group.detune.value + (freq_move_sign * delta)
            
            await self.cavity_group.detune.write(new_detune)
            await sleep(1)
        
        remainder = self.step_des.value - steps
        await self.step_tot.write(self.step_tot.value + remainder)
        step_change = (move_sign_des * remainder)
        await self.step_signed.write(self.step_signed.value + step_change)
        
        delta = remainder // self.steps_per_hertz
        new_detune = self.cavity_group.detune.value + (freq_move_sign * delta)
        await self.cavity_group.detune.write(new_detune)
        
        await self.motor_moving.write("Not Moving")
        await self.motor_done.write("Done")
    
    @move_neg.putter
    async def move_neg(self, instance, value):
        await self.move(-1)
    
    @move_pos.putter
    async def move_pos(self, instance, value):
        await self.move(1)
    
    hardware_sum = pvproperty(value=0, name="HWSTATSUM", dtype=ChannelType.ENUM,
                              enum_strings=("", "", "Fault"))

    hardware_sum = pvproperty(value=0, name="HWSTATSUM", dtype=ChannelType.ENUM,
                              enum_strings=("", "", "Fault"))


class PiezoPVGroup(PVGroup):
    enable = pvproperty(name="ENABLE")
    feedback_mode = pvproperty(value=1, name="MODECTRL",
                               dtype=ChannelType.ENUM,
                               enum_strings=("Manual", "Feedback"))
    dc_setpoint = pvproperty(name="DAC_SP")
    bias_voltage = pvproperty(name="BIAS")
    prerf_test_start = pvproperty(name="TESTSTRT")
    prerf_cha_status = pvproperty(name="CHA_TESTSTAT")
    prerf_chb_status = pvproperty(name="CHB_TESTSTAT")
    prerf_cha_testmsg = pvproperty(name="CHA_TESTMSG1")
    prerf_chb_testmsg = pvproperty(name="CHA_TESTMSG2")
    capacitance_a = pvproperty(name="CHA_C")
    capacitance_b = pvproperty(name="CHB_C")
<<<<<<< HEAD
    prerf_test_status = pvproperty(name="TESTSTS")

=======
    prerf_test_status: PvpropertyEnum = pvproperty(name="TESTSTS",
                                                   dtype=ChannelType.ENUM,
                                                   value=0,
                                                   enum_strings=("", "Complete",
                                                                 "Running"))
    
>>>>>>> 2e09a418
    withrf_run_check = pvproperty(name="RFTESTSTRT")
    withrf_check_status: PvpropertyEnum = pvproperty(name="RFTESTSTS",
                                                     dtype=ChannelType.ENUM,
                                                     value=1,
                                                     enum_strings=("",
                                                                   "Complete",
                                                                   "Running"))
    withrf_status = pvproperty(name="RFSTESTSTAT")
    amplifiergain_a = pvproperty(name="CHA_AMPGAIN")
    amplifiergain_b = pvproperty(name="CHB_AMPGAIN")
    withrf_push_dfgain = pvproperty(name="PUSH_DFGAIN.PROC")
    withrf_save_dfgain = pvproperty(name="SAVE_DFGAIN.PROC")
    detunegain_new = pvproperty(name="DFGAIN_NEW")
    hardware_sum = pvproperty(value=0, name="HWSTATSUM", dtype=ChannelType.ENUM,
                              enum_strings=("", "", "Fault"))
    feedback_sum = pvproperty(value=0, name="FBSTATSUM",
                              dtype=ChannelType.ENUM,
                              enum_strings=("", "", "Fault"))
    
    @prerf_test_start.putter
    async def prerf_test_start(self, instance, value):
        await self.prerf_test_status.write("Running")
        await sleep(5)
        await self.prerf_test_status.write("Complete")


class CavFaultPVGroup(PVGroup):
    latch: PvpropertyEnum = pvproperty(value=1, name="SSA_LTCH",
                                       dtype=ChannelType.ENUM,
                                       enum_strings=("OK", "Fault"))
    cryoSummary: PvpropertyEnum = pvproperty(value=0, name="CRYO_LTCH",
                                             dtype=ChannelType.ENUM,
                                             enum_strings=("Ok", "Fault"))
    resLinkLatch: PvpropertyEnum = pvproperty(value=0, name="RESLINK_LTCH",
                                              dtype=ChannelType.ENUM,
                                              enum_strings=("OK", "Fault"))
    pllLatch: PvpropertyEnum = pvproperty(value=0, name="PLL_LTCH",
                                          dtype=ChannelType.ENUM,
                                          enum_strings=("Ok", "Fault"))
    pllFault: PvpropertyEnum = pvproperty(value=0, name="PLL_FLT",
                                          dtype=ChannelType.ENUM,
                                          enum_strings=("Ok", "Fault"))
    iocWatchdogLatch: PvpropertyEnum = pvproperty(value=0, name="IOCWDOG_LTCH",
                                                  dtype=ChannelType.ENUM,
                                                  enum_strings=("OK", "Fault"))
    couplerTemp1Latch: PvpropertyEnum = pvproperty(value=0, name="CPLRTEMP1_LTCH",
                                                   dtype=ChannelType.ENUM,
                                                   enum_strings=("Ok", "Fault"))
    couplerTemp2Latch: PvpropertyEnum = pvproperty(value=0, name="CPLRTEMP2_LTCH",
                                                   dtype=ChannelType.ENUM,
                                                   enum_strings=("Ok", "Faulted"))
    stepperTempLatch: PvpropertyEnum = pvproperty(value=0, name="STEPTEMP_LTCH",
                                                  dtype=ChannelType.ENUM,
                                                  enum_strings=("Ok", "Fault"))
    quenchLatch: PvpropertyEnum = pvproperty(value=0, name="QUENCH_LTCH",
                                             dtype=ChannelType.ENUM,
                                             enum_strings=("Ok", "Fault"))
    resChasSum: PvpropertyEnum = pvproperty(value=0, name="RESINTLK_LTCH",
                                            dtype=ChannelType.ENUM,
                                            enum_strings=("Ok", "Fault"))
    cavityController: PvpropertyEnum = pvproperty(value=0, name="CTRL_SUM.SEVR",
                                                  dtype=ChannelType.ENUM,
                                                  enum_strings=("NO_ALARM",
                                                                "MINOR",
                                                                "MAJOR",
                                                                "INVALID"))

    ampFeedbackSum: PvpropertyEnum = pvproperty(value=0, name="AMPFB_SUM",
                                                dtype=ChannelType.ENUM,
                                                enum_strings=("Not clipped",
                                                              "Clipped RF-only mode",
                                                              "Clipped beam mode"))
    phaseFeedbackSum: PvpropertyEnum = pvproperty(value=0, name="PHAFB_SUM",
                                                  dtype=ChannelType.ENUM,
                                                  enum_strings=("Not clipped",
                                                                "Clipped RF-only mode",
                                                                "Clipped beam mode"))
    feedbackSum: PvpropertyEnum = pvproperty(value=0, name="FB_SUM",
                                             dtype=ChannelType.ENUM,
                                             enum_strings=("Not clipped",
                                                           "Clipped RF-only mode",
                                                           "Clipped beam mode"))
    cavityCharacterization: PvpropertyEnum = pvproperty(value=0,
                                                        name="CAV:CALSTATSUM",
                                                        dtype=ChannelType.ENUM,
                                                        enum_strings=("", "", "Fault"))


class CavityPVGroup(PVGroup):
    ades: PvpropertyFloat = pvproperty(value=16.6, name='ADES', precision=1)
    aact: PvpropertyFloatRO = pvproperty(value=16.6, name='AACT',
                                         read_only=True, precision=1)
    amean: PvpropertyFloatRO = pvproperty(value=16.6, name='AACTMEAN',
                                          read_only=True, precision=1)
    gdes: PvpropertyFloat = pvproperty(value=16.0, name='GDES', precision=1)
    gact: PvpropertyFloatRO = pvproperty(value=16.0, name='GACT',
                                         read_only=True, precision=1)
    rf_state_des: PvpropertyEnum = pvproperty(value=0, name='RFCTRL',
                                              dtype=ChannelType.ENUM,
                                              enum_strings=("Off", "On"))
    # Defaults to pulse
    rf_mode_des: PvpropertyEnum = pvproperty(value=4, name='RFMODECTRL',
                                             dtype=ChannelType.ENUM,
                                             enum_strings=("SELAP", "SELA",
                                                           "SEL", "SEL Raw",
                                                           "Pulse", "Chirp"))
    # Defaults to on
    rf_state_act: PvpropertyEnumRO = pvproperty(value=1, name='RFSTATE',
                                                dtype=ChannelType.ENUM,
                                                enum_strings=("Off", "On"),
                                                read_only=True)
    # Defaults to pulse
    rf_mode_act: PvpropertyEnumRO = pvproperty(value=4, name='RFMODE',
                                               dtype=ChannelType.ENUM,
                                               enum_strings=("SELAP", "SELA",
                                                             "SEL", "SEL Raw",
                                                             "Pulse", "Chirp"),
                                               read_only=True)
    adesMax: PvpropertyFloat = pvproperty(value=21, name="ADES_MAX_SRF",
                                          dtype=ChannelType.FLOAT)

    pdes: PvpropertyFloat = pvproperty(value=0.0, name='PDES')
    pmean: PvpropertyFloat = pvproperty(value=0.0, name='PMEAN')
    pact: PvpropertyFloatRO = pvproperty(value=0.0, name='PACT', read_only=True)
    rfPermit: PvpropertyEnum = pvproperty(value=1, name="RFPERMIT",
                                          dtype=ChannelType.ENUM,
                                          enum_strings=("RF inhibit",
                                                        "RF allow"))
    rf_ready_for_beam: PvpropertyEnum = pvproperty(value=1, name="RFREADYFORBEAM",
                                                   dtype=ChannelType.ENUM,
                                                   enum_strings=("Not Ready",
                                                                 "Ready"))
    parked: PvpropertyEnum = pvproperty(value=0, name="PARK",
                                        dtype=ChannelType.ENUM,
                                        enum_strings=("Not parked", "Parked"))

    # Cavity Summary Display PVs
    cudStatus: PvpropertyString = pvproperty(value="TLC", name="CUDSTATUS",
                                             dtype=ChannelType.STRING)
    cudSevr: PvpropertyEnum = pvproperty(value=1, name="CUDSEVR",
                                         dtype=ChannelType.ENUM,
                                         enum_strings=("NO_ALARM", "MINOR",
                                                       "MAJOR", "INVALID",
                                                       "PARKED"))
    cudDesc: PvpropertyChar = pvproperty(value="Name", name="CUDDESC",
                                         dtype=ChannelType.CHAR)
<<<<<<< HEAD

    def __init__(self, prefix, length):

        super().__init__(prefix)
        self.length = length

=======
    ssa_latch: PvpropertyEnum = pvproperty(value=1, name="SSA_LTCH",
                                           dtype=ChannelType.ENUM,
                                           enum_strings=("OK", "Fault"))
    sel_aset: PvpropertyFloat = pvproperty(value=0.0, name="SEL_ASET",
                                           dtype=ChannelType.FLOAT)
    detune: PvpropertyInteger = pvproperty(value=randrange(-200000, 200000),
                                           name="DFBEST", dtype=ChannelType.INT)
    detune_rfs: PvpropertyInteger = pvproperty(value=0, name="DF",
                                               dtype=ChannelType.INT)
    step_temp: PvpropertyFloat = pvproperty(value=35.0, name="STEPTEMP",
                                            dtype=ChannelType.FLOAT)
    fscan_stat: PvpropertyEnum = pvproperty(name="FSCAN:SEARCHSTAT",
                                            value=0, dtype=ChannelType.ENUM,
                                            enum_strings=("No errors",
                                                          "None found",
                                                          "Unknown mode",
                                                          "Wrong freq",
                                                          "Data nonsync"))
    
    def __init__(self, prefix, isHL: bool):
        super().__init__(prefix)
        
        self.is_hl = isHL
        
        if isHL:
            self.length = 0.346
        else:
            self.length = 1.038
    
>>>>>>> 2e09a418
    @ades.putter
    async def ades(self, instance, value):
        await self.aact.write(value)
        await self.amean.write(value)
        gradient = value / self.length
        if self.gact.value != gradient:
            await self.gdes.write(gradient)

    @pdes.putter
    async def pdes(self, instance, value):
        value = value % 360
        await self.pact.write(value)
        await self.pmean.write(value)

    @gdes.putter
    async def gdes(self, instance, value):
        await self.gact.write(value)
        amplitude = value * self.length
        if self.aact.value != amplitude:
            await self.ades.write(amplitude)

    @rf_state_des.putter
    async def rf_state_des(self, instance, value):
        if value == "Off":
            await self.power_off()
        elif value == "On":
            await self.power_on()
<<<<<<< HEAD

    @rf_mode_des.putter
    async def rf_mode_des(self, instance, value):
        await self.rf_mode_act.write(value)

=======
    
>>>>>>> 2e09a418
    async def power_off(self):
        await self.amean.write(0)
        await self.aact.write(0)
        await self.gact.write(0)
        await self.rf_state_act.write("Off")

    async def power_on(self):
        await self.aact.write(self.ades.value)
        await self.amean.write(self.ades.value)
        await self.gact.write(self.gdes.value)
        await self.rf_state_act.write("On")


class SSAPVGroup(PVGroup):
    on: PvpropertyEnum = pvproperty(value=1, name='PowerOn',
                                    dtype=ChannelType.ENUM,
                                    enum_strings=("False", "True"))
    off: PvpropertyEnum = pvproperty(value=0, name='PowerOff',
                                     dtype=ChannelType.ENUM,
                                     enum_strings=("False", "True"))
    alarm_sum: PvpropertyEnum = pvproperty(value=0, name="AlarmSummary.SEVR",
                                           dtype=ChannelType.ENUM,
                                           enum_strings=("NO_ALARM", "MINOR",
                                                         "MAJOR", "INVALID"))
<<<<<<< HEAD

=======
>>>>>>> 2e09a418
    status_msg: PvpropertyEnum = pvproperty(value=0, name='StatusMsg',
                                            dtype=ChannelType.ENUM,
                                            enum_strings=("Unknown", "Faulted",
                                                          "SSA Off",
                                                          "SSA On",
                                                          "Resetting Faults...",
                                                          "Powering ON...",
                                                          "Powering Off...",
                                                          "Fault Reset Failed...",
                                                          "Power On Failed...",
                                                          "Power Off Failed...",
                                                          "Rebooting SSA...",
                                                          "Rebooting X-Port...",
                                                          "Resetting Processor..."))

    cal_start: PvpropertyEnum = pvproperty(value=0, name="CALSTRT",
                                           dtype=ChannelType.ENUM,
                                           enum_strings=("Start", "Start"))
    cal_status: PvpropertyEnum = pvproperty(value=1, name="CALSTS",
                                            dtype=ChannelType.ENUM,
                                            enum_strings=("Crash", "Complete",
                                                          "Running"))
    cal_stat: PvpropertyEnum = pvproperty(value=0, dtype=ChannelType.ENUM,
                                          name="CALSTAT",
                                          enum_strings=("Success", "Crash"))
    slope_old: PvpropertyFloat = pvproperty(value=0.0, name="SLOPE",
                                            dtype=ChannelType.FLOAT)
    slope_new: PvpropertyFloat = pvproperty(value=0.0, name="SLOPE_NEW",
                                            dtype=ChannelType.FLOAT)
<<<<<<< HEAD

=======
    drive_max: PvpropertyFloat = pvproperty(name="DRV_MAX_REQ", value=0.8,
                                            dtype=ChannelType.FLOAT)
    
>>>>>>> 2e09a418
    def __init__(self, prefix, cavityGroup: CavityPVGroup):

        super().__init__(prefix)
        self.cavityGroup: CavityPVGroup = cavityGroup

    @cal_start.putter
    async def cal_start(self, instance, value):
        """
        Trying to simulate SSA Calibration with 20% chance of failing. Needs
        some work to make the PV enums are actually right
        """
        await self.cal_status.write("Running")
        print("Calibration Status: ", self.cal_status.value)
        await sleep(5)
        await self.cal_status.write("Complete")
        print("Calibration Status: ", self.cal_status.value)
        await self.slope_new.write(uniform(0.5, 1.5))
        print("New Slope: ", self.slope_new.value)
        if random() < .2:
            await self.cal_stat.write("Crash")
            print("Calibration Crashed")
        else:
            await self.cal_stat.write("Success")
<<<<<<< HEAD

=======
            print("Calibration Successful")
    
>>>>>>> 2e09a418
    @on.putter
    async def on(self, instance, value):
        if value == "True" and self.status_msg.value != "SSA On":
            print("Turning SSA on")
            await self.status_msg.write("Resetting Faults...")
            await self.status_msg.write("Powering ON...")
            await self.status_msg.write("SSA On")
            print(self.status_msg.value)
            await self.off.write("False")
            if self.cavityGroup.rf_state_des.value == "On":
                await self.cavityGroup.power_on()

    @off.putter
    async def off(self, instance, value):
        if value == "True" and self.status_msg.value != "SSA Off":
            print("Turning SSA off")
            await self.status_msg.write("Powering Off...")
            await self.status_msg.write("SSA Off")
            print(self.status_msg.value)
            await self.on.write("False")
            await self.cavityGroup.power_off()


class CavityService(Service):
    def __init__(self):
        super().__init__()
        self["PHYS:SYS0:1:SC_CAV_FAULT_HEARTBEAT"] = ChannelInteger(value=0)

        self["ALRM:SYS0:SC_CAV_FAULT:ALHBERR"] = ChannelEnum(enum_strings=("RUNNING",
                                                                           "NOT_RUNNING",
                                                                           "INVALID"),
                                                             value=0)

        rackA = range(1, 5)

        for linac_name, cm_list in LINAC_TUPLES:
            if linac_name == "L1B":
                cm_list += L1BHL
            for cm_name in cm_list:
<<<<<<< HEAD

                if cm_name in L1BHL:
                    length = 0.346
                else:
                    length = 1.038

                for cav_num in range(1, 9):
                    cm_prefix = f"ACCL:{linac_name}:{cm_name}"
                    cav_prefix = cm_prefix + f"{cav_num}0:"

                    cavityGroup = CavityPVGroup(prefix=cav_prefix, length=length)
=======
                
                is_hl = cm_name in L1BHL
                
                for cav_num in range(1, 9):
                    cm_prefix = f"ACCL:{linac_name}:{cm_name}"
                    cav_prefix = cm_prefix + f"{cav_num}0:"
                    
                    cavityGroup = CavityPVGroup(prefix=cav_prefix, isHL=is_hl)
>>>>>>> 2e09a418
                    self.add_pvs(cavityGroup)
                    self.add_pvs(SSAPVGroup(prefix=cav_prefix + "SSA:",
                                            cavityGroup=cavityGroup))

                    self.add_pvs(PiezoPVGroup(prefix=cav_prefix + "PZT:"))
                    self.add_pvs(StepperPVGroup(prefix=cav_prefix + "STEP:",
                                                cavity_group=cavityGroup))
                    self.add_pvs(CavFaultPVGroup(prefix=cav_prefix))

                    # Rack PVs are stupidly inconsistent
                    if cav_num in rackA:
                        hwi_prefix = cm_prefix + "00:RACKA:"
                    else:
                        hwi_prefix = cm_prefix + "00:RACKB:"

                    self.add_pvs(HWIPVGroup(prefix=hwi_prefix))
                    self.add_pvs(BeamlineVacuumPVGroup(prefix=cm_prefix + "00:"))
                    self.add_pvs(CouplerVacuumPVGroup(prefix=cm_prefix + "10:"))


def main():
    service = CavityService()
    get_event_loop()
    _, run_options = ioc_arg_parser(
        default_prefix='',
        desc="Simulated CM Cavity Service")
    run(service, **run_options)


if __name__ == '__main__':
    main()<|MERGE_RESOLUTION|>--- conflicted
+++ resolved
@@ -1,22 +1,12 @@
-<<<<<<< HEAD
-import asyncio
-from asyncio import sleep
-from random import random
-=======
 from asyncio import get_event_loop, sleep
->>>>>>> 2e09a418
 
 from caproto import ChannelEnum, ChannelInteger, ChannelType
 from caproto.server import (PVGroup, PvpropertyBoolEnum, PvpropertyChar, PvpropertyEnum,
                             PvpropertyEnumRO, PvpropertyFloat, PvpropertyFloatRO, PvpropertyInteger, PvpropertyString,
                             ioc_arg_parser, pvproperty, run)
-<<<<<<< HEAD
-=======
 from random import random, randrange, uniform
 
->>>>>>> 2e09a418
 from lcls_tools.superconducting.scLinac import L1BHL, LINAC_TUPLES
-
 from simulacrum import Service
 
 
@@ -65,7 +55,7 @@
                                                 dtype=ChannelType.ENUM)
     hardware_sum = pvproperty(value=0, name="HWSTATSUM", dtype=ChannelType.ENUM,
                               enum_strings=("", "", "Fault"))
-    
+
     def __init__(self, prefix, cavity_group):
         super().__init__(prefix)
         self.cavity_group: CavityPVGroup = cavity_group
@@ -73,46 +63,43 @@
             self.steps_per_hertz = 256 / 1.4
         else:
             self.steps_per_hertz = 256 / 18.3
-    
+
     async def move(self, move_sign_des: int):
         await self.motor_moving.write("Moving")
         steps = 0
         step_change = (move_sign_des * self.speed.value)
         freq_move_sign = move_sign_des if self.cavity_group.is_hl else -move_sign_des
-        
+
         while self.step_des.value - steps >= self.speed.value:
             await self.step_tot.write(self.step_tot.value + self.speed.value)
             await self.step_signed.write(self.step_signed.value + step_change)
-            
+
             steps += self.speed.value
             delta = self.speed.value // self.steps_per_hertz
             new_detune = self.cavity_group.detune.value + (freq_move_sign * delta)
-            
+
             await self.cavity_group.detune.write(new_detune)
             await sleep(1)
-        
+
         remainder = self.step_des.value - steps
         await self.step_tot.write(self.step_tot.value + remainder)
         step_change = (move_sign_des * remainder)
         await self.step_signed.write(self.step_signed.value + step_change)
-        
+
         delta = remainder // self.steps_per_hertz
         new_detune = self.cavity_group.detune.value + (freq_move_sign * delta)
         await self.cavity_group.detune.write(new_detune)
-        
+
         await self.motor_moving.write("Not Moving")
         await self.motor_done.write("Done")
-    
+
     @move_neg.putter
     async def move_neg(self, instance, value):
         await self.move(-1)
-    
+
     @move_pos.putter
     async def move_pos(self, instance, value):
         await self.move(1)
-    
-    hardware_sum = pvproperty(value=0, name="HWSTATSUM", dtype=ChannelType.ENUM,
-                              enum_strings=("", "", "Fault"))
 
     hardware_sum = pvproperty(value=0, name="HWSTATSUM", dtype=ChannelType.ENUM,
                               enum_strings=("", "", "Fault"))
@@ -132,17 +119,12 @@
     prerf_chb_testmsg = pvproperty(name="CHA_TESTMSG2")
     capacitance_a = pvproperty(name="CHA_C")
     capacitance_b = pvproperty(name="CHB_C")
-<<<<<<< HEAD
-    prerf_test_status = pvproperty(name="TESTSTS")
-
-=======
     prerf_test_status: PvpropertyEnum = pvproperty(name="TESTSTS",
                                                    dtype=ChannelType.ENUM,
                                                    value=0,
                                                    enum_strings=("", "Complete",
                                                                  "Running"))
     
->>>>>>> 2e09a418
     withrf_run_check = pvproperty(name="RFTESTSTRT")
     withrf_check_status: PvpropertyEnum = pvproperty(name="RFTESTSTS",
                                                      dtype=ChannelType.ENUM,
@@ -161,7 +143,7 @@
     feedback_sum = pvproperty(value=0, name="FBSTATSUM",
                               dtype=ChannelType.ENUM,
                               enum_strings=("", "", "Fault"))
-    
+
     @prerf_test_start.putter
     async def prerf_test_start(self, instance, value):
         await self.prerf_test_status.write("Running")
@@ -170,9 +152,6 @@
 
 
 class CavFaultPVGroup(PVGroup):
-    latch: PvpropertyEnum = pvproperty(value=1, name="SSA_LTCH",
-                                       dtype=ChannelType.ENUM,
-                                       enum_strings=("OK", "Fault"))
     cryoSummary: PvpropertyEnum = pvproperty(value=0, name="CRYO_LTCH",
                                              dtype=ChannelType.ENUM,
                                              enum_strings=("Ok", "Fault"))
@@ -209,7 +188,7 @@
                                                                 "MINOR",
                                                                 "MAJOR",
                                                                 "INVALID"))
-
+    
     ampFeedbackSum: PvpropertyEnum = pvproperty(value=0, name="AMPFB_SUM",
                                                 dtype=ChannelType.ENUM,
                                                 enum_strings=("Not clipped",
@@ -289,14 +268,6 @@
                                                        "PARKED"))
     cudDesc: PvpropertyChar = pvproperty(value="Name", name="CUDDESC",
                                          dtype=ChannelType.CHAR)
-<<<<<<< HEAD
-
-    def __init__(self, prefix, length):
-
-        super().__init__(prefix)
-        self.length = length
-
-=======
     ssa_latch: PvpropertyEnum = pvproperty(value=1, name="SSA_LTCH",
                                            dtype=ChannelType.ENUM,
                                            enum_strings=("OK", "Fault"))
@@ -315,18 +286,17 @@
                                                           "Unknown mode",
                                                           "Wrong freq",
                                                           "Data nonsync"))
-    
+
     def __init__(self, prefix, isHL: bool):
         super().__init__(prefix)
-        
+
         self.is_hl = isHL
-        
+
         if isHL:
             self.length = 0.346
         else:
             self.length = 1.038
     
->>>>>>> 2e09a418
     @ades.putter
     async def ades(self, instance, value):
         await self.aact.write(value)
@@ -354,15 +324,7 @@
             await self.power_off()
         elif value == "On":
             await self.power_on()
-<<<<<<< HEAD
-
-    @rf_mode_des.putter
-    async def rf_mode_des(self, instance, value):
-        await self.rf_mode_act.write(value)
-
-=======
-    
->>>>>>> 2e09a418
+
     async def power_off(self):
         await self.amean.write(0)
         await self.aact.write(0)
@@ -387,10 +349,6 @@
                                            dtype=ChannelType.ENUM,
                                            enum_strings=("NO_ALARM", "MINOR",
                                                          "MAJOR", "INVALID"))
-<<<<<<< HEAD
-
-=======
->>>>>>> 2e09a418
     status_msg: PvpropertyEnum = pvproperty(value=0, name='StatusMsg',
                                             dtype=ChannelType.ENUM,
                                             enum_strings=("Unknown", "Faulted",
@@ -420,13 +378,9 @@
                                             dtype=ChannelType.FLOAT)
     slope_new: PvpropertyFloat = pvproperty(value=0.0, name="SLOPE_NEW",
                                             dtype=ChannelType.FLOAT)
-<<<<<<< HEAD
-
-=======
     drive_max: PvpropertyFloat = pvproperty(name="DRV_MAX_REQ", value=0.8,
                                             dtype=ChannelType.FLOAT)
-    
->>>>>>> 2e09a418
+
     def __init__(self, prefix, cavityGroup: CavityPVGroup):
 
         super().__init__(prefix)
@@ -450,12 +404,8 @@
             print("Calibration Crashed")
         else:
             await self.cal_stat.write("Success")
-<<<<<<< HEAD
-
-=======
             print("Calibration Successful")
-    
->>>>>>> 2e09a418
+
     @on.putter
     async def on(self, instance, value):
         if value == "True" and self.status_msg.value != "SSA On":
@@ -495,19 +445,6 @@
             if linac_name == "L1B":
                 cm_list += L1BHL
             for cm_name in cm_list:
-<<<<<<< HEAD
-
-                if cm_name in L1BHL:
-                    length = 0.346
-                else:
-                    length = 1.038
-
-                for cav_num in range(1, 9):
-                    cm_prefix = f"ACCL:{linac_name}:{cm_name}"
-                    cav_prefix = cm_prefix + f"{cav_num}0:"
-
-                    cavityGroup = CavityPVGroup(prefix=cav_prefix, length=length)
-=======
                 
                 is_hl = cm_name in L1BHL
                 
@@ -516,7 +453,6 @@
                     cav_prefix = cm_prefix + f"{cav_num}0:"
                     
                     cavityGroup = CavityPVGroup(prefix=cav_prefix, isHL=is_hl)
->>>>>>> 2e09a418
                     self.add_pvs(cavityGroup)
                     self.add_pvs(SSAPVGroup(prefix=cav_prefix + "SSA:",
                                             cavityGroup=cavityGroup))
@@ -541,8 +477,8 @@
     service = CavityService()
     get_event_loop()
     _, run_options = ioc_arg_parser(
-        default_prefix='',
-        desc="Simulated CM Cavity Service")
+            default_prefix='',
+            desc="Simulated CM Cavity Service")
     run(service, **run_options)
 
 
