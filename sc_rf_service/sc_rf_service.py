--- conflicted
+++ resolved
@@ -2,7 +2,6 @@
 from datetime import datetime
 from random import random, randrange, uniform
 
-<<<<<<< HEAD
 from caproto import ChannelEnum, ChannelFloat, ChannelInteger, ChannelType
 from caproto.server import (PVGroup, PvpropertyBoolEnum, PvpropertyChar,
                             PvpropertyEnum, PvpropertyEnumRO, PvpropertyFloat,
@@ -12,14 +11,6 @@
 from lcls_tools.superconducting.sc_linac_utils import (L1BHL, LINAC_TUPLES,
                                                        ESTIMATED_MICROSTEPS_PER_HZ,
                                                        PIEZO_HZ_PER_VOLT)
-=======
-from caproto import AlarmSeverity, ChannelEnum, ChannelFloat, ChannelInteger, ChannelType
-from caproto.server import (PVGroup, PvpropertyBoolEnum, PvpropertyChar, PvpropertyEnum,
-                            PvpropertyEnumRO, PvpropertyFloat, PvpropertyFloatRO, PvpropertyInteger, PvpropertyString,
-                            ioc_arg_parser, pvproperty, run)
-from lcls_tools.superconducting.sc_linac_utils import L1BHL, LINAC_TUPLES
-
->>>>>>> 46e9fcd5
 from simulacrum import Service
 
 
@@ -124,15 +115,10 @@
                                 enum_strings=("not at limit", "at limit"))
     limit_switch_b = pvproperty(value=0, name="STAT_LIMB", dtype=ChannelType.ENUM,
                                 enum_strings=("not at limit", "at limit"))
-<<<<<<< HEAD
     hz_per_microstep = pvproperty(value=1/ESTIMATED_MICROSTEPS_PER_HZ,
                                   name="SCALE", dtype=ChannelType.FLOAT)
     
     def __init__(self, prefix, cavity_group, piezo_group):
-=======
-    
-    def __init__(self, prefix, cavity_group):
->>>>>>> 46e9fcd5
         super().__init__(prefix)
         self.cavity_group: CavityPVGroup = cavity_group
         self.piezo_group: PiezoPVGroup = piezo_group
@@ -147,10 +133,7 @@
         steps = 0
         step_change = (move_sign_des * self.speed.value)
         freq_move_sign = move_sign_des if self.cavity_group.is_hl else -move_sign_des
-<<<<<<< HEAD
         starting_detune = self.cavity_group.detune.value
-=======
->>>>>>> 46e9fcd5
         
         while self.step_des.value - steps >= self.speed.value and self.abort.value != 1:
             await self.step_tot.write(self.step_tot.value + self.speed.value)
@@ -181,7 +164,7 @@
         if self.piezo_group.enable_stat.value == 1 and self.piezo_group.feedback_mode_stat.value == "Feedback":
             freq_change = new_detune - starting_detune
             voltage_change = freq_change * (1/PIEZO_HZ_PER_VOLT)
-            print(f"Changin piezo voltage by {voltage_change} V")
+            print(f"Changing piezo voltage by {voltage_change} V")
             await self.piezo_group.voltage.write(self.piezo_group.voltage.value + voltage_change)
         
         await self.cavity_group.detune.write(new_detune)
@@ -197,13 +180,6 @@
     @move_pos.putter
     async def move_pos(self, instance, value):
         await self.move(1)
-<<<<<<< HEAD
-=======
-    
-    hardware_sum = pvproperty(value=0, name="HWSTATSUM", dtype=ChannelType.ENUM,
-                              enum_strings=("", "", "Fault"))
->>>>>>> 46e9fcd5
-
 
 class PiezoPVGroup(PVGroup):
     enable: PvpropertyEnum = pvproperty(name="ENABLE")
@@ -247,7 +223,6 @@
     feedback_sum = pvproperty(value=0, name="FBSTATSUM",
                               dtype=ChannelType.ENUM,
                               enum_strings=("", "", "Fault"))
-<<<<<<< HEAD
     integrator_sp: PvpropertyFloat = pvproperty(name="INTEG_SP",
                                                 value=0,
                                                 dtype=ChannelType.FLOAT)
@@ -258,14 +233,6 @@
     def __init__(self, prefix, cavity_group):
         super().__init__(prefix)
         self.cavity_group: CavityPVGroup = cavity_group
-    
-    # @voltage.putter
-    # async def voltage(self, instance, value):
-    #     voltage_delta = value - self.voltage.value
-    #     hz_delta = PIEZO_HZ_PER_VOLT * voltage_delta
-    #     await self.cavity_group.detune.write(self.cavity_group.detune.value + hz_delta)
-=======
->>>>>>> 46e9fcd5
     
     @prerf_test_start.putter
     async def prerf_test_start(self, instance, value):
@@ -471,17 +438,13 @@
                                                 enum_strings=("Crash",
                                                               "Complete",
                                                               "Running"))
-<<<<<<< HEAD
     probe_cal_time: PvpropertyString = pvproperty(name="PROBECALTS",
                                                   dtype=ChannelType.STRING,
                                                   value=datetime.now().strftime('%Y-%m-%d-%H:%M:%S'))
-=======
->>>>>>> 46e9fcd5
     
     ssa_overrange: PvpropertyInteger = pvproperty(value=0, name="ASETSUB.VALQ",
                                                   dtype=ChannelType.INT)
     
-<<<<<<< HEAD
     push_ssa_slope: PvpropertyInteger = pvproperty(value=0,
                                                    name="PUSH_SSA_SLOPE.PROC",
                                                    dtype=ChannelType.INT)
@@ -504,8 +467,6 @@
                                                  name="QPROBE_CALC1.PROC",
                                                  dtype=ChannelType.INT)
     
-=======
->>>>>>> 46e9fcd5
     def __init__(self, prefix, isHL: bool):
         super().__init__(prefix)
         
@@ -516,15 +477,12 @@
         else:
             self.length = 1.038
     
-<<<<<<< HEAD
     @probe_cal_start.putter
     async def probe_cal_start(self, instance, value):
         if value == 1:
             await self.probe_cal_time.write(datetime.now().strftime('%Y-%m-%d-%H:%M:%S'))
             await self.probe_cal_start.write(0)
     
-=======
->>>>>>> 46e9fcd5
     @ades.putter
     async def ades(self, instance, value):
         await self.aact.write(value)
@@ -736,13 +694,9 @@
                     self.add_pvs(SSAPVGroup(prefix=cav_prefix + "SSA:",
                                             cavityGroup=cavityGroup))
                     
-<<<<<<< HEAD
                     piezo_group = PiezoPVGroup(prefix=cav_prefix + "PZT:",
                                                cavity_group=cavityGroup)
                     self.add_pvs(piezo_group)
-=======
-                    self.add_pvs(PiezoPVGroup(prefix=cav_prefix + "PZT:"))
->>>>>>> 46e9fcd5
                     self.add_pvs(StepperPVGroup(prefix=cav_prefix + "STEP:",
                                                 cavity_group=cavityGroup,
                                                 piezo_group=piezo_group))
@@ -763,12 +717,6 @@
                     self.add_pvs(CryomodulePVGroup(prefix=cm_prefix + "00:"))
                     self.add_pvs(HOMPVGroup(prefix=HOM_prefix))
                     self.add_pvs(CryoPVGroup(prefix=cryo_prefix))
-<<<<<<< HEAD
-=======
-        
-        self["ACCL:L2B:1400:RACKA:HWINITSUM"].write(3, severity=AlarmSeverity.INVALID_ALARM)
->>>>>>> 46e9fcd5
-
 
 def main():
     service = CavityService()
