<<<<<<< HEAD
from collections import OrderedDict

import asyncio
import os
import zmq
from caproto import ChannelType
from caproto.server import PVGroup, ioc_arg_parser, pvproperty, run
from zmq.asyncio import Context

import simulacrum

DEBUG = False

# Known bug:
# First set up your terminal. Run model_service sc_hxr in the background
# Run this file in the background
# "caput ACCL:L1B:0220:SSA:PowerOff 1"   <-- This will reveal a bug on line 137: "await self.ssaOnOff_Act.write(0)"
# For some reason, the service won't recognize ssaOnOff_Act as a valid PV to write to (pv defined on line 39)
# This is weird because there's nothing unique about the way I define ssaOnOff_Act or its putter

# set up python logger
L = simulacrum.util.SimulacrumLog(os.path.splitext(os.path.basename(__file__))[0],
                                  level='INFO')

# A note on the lattice: Oddly, phase and gradient are given by phi0_err and gradient_err
# I also include rf_frequency and is_on attributes because they might be useful later on??
# The 'alias' attribute is the device name, e.g., 'ACCL:L3B:3070'
taoAttributeTypeMap = OrderedDict({("gradient", float), ("gradient_err", float),
                                   ("phi0", float), ("phi0_err", float),
                                   ("rf_frequency", float), ("is_on", str),
                                   ("alias", str)})

taoAttributes = list(taoAttributeTypeMap.keys())

nameIdx = taoAttributes.index("alias") + 5

# the first five entries returned by tao are: ?, element name, ?, z position, length
lengthIdx = 4
zPositionIdx = 3
elemNameIdx = 1

cryomodulePrefixes = set()
=======
from asyncio import sleep
>>>>>>> a19d8a1b

import asyncio
from caproto import ChannelEnum, ChannelInteger, ChannelType
from caproto.server import (PVGroup, PvpropertyChar, PvpropertyEnum,
                            PvpropertyEnumRO, PvpropertyFloat, PvpropertyFloatRO, PvpropertyString,
                            ioc_arg_parser, pvproperty, run)
from random import random

from lcls_tools.superconducting.scLinac import L1BHL, LINAC_TUPLES
from simulacrum import Service


class HWIPVGroup(PVGroup):
    hwi = pvproperty(value=0, name="HWINITSUM", dtype=ChannelType.ENUM,
                     enum_strings=("Ok", "HW Init running", "LLRF chassis problem"))
    fro = pvproperty(value=0, name="FREQSUM", dtype=ChannelType.ENUM,
                     enum_strings=("OK", "Still OK", "Faulted"))


<<<<<<< HEAD
class RackPV_Vacuum(PVGroup):
    beamLineVacuumA = pvproperty(value=0.0, name=":BMLNVACA_LTCH", dtype=ChannelType.ENUM,
                                 enum_strings=("Ok", "Fault"))
    beamLineVacuumB = pvproperty(value=0.0, name=":BMLNVACB_LTCH", dtype=ChannelType.ENUM,
                                 enum_strings=("Ok", "Fault"))


class RackPV_couplerVacuum(PVGroup):
    couplerVacuumA = pvproperty(value=0.0, name=":CPLRVACA_LTCH", dtype=ChannelType.ENUM,
                                enum_strings=("Ok", "Fault"))
    couplerVacuumB = pvproperty(value=0.0, name=":CPLRVACB_LTCH", dtype=ChannelType.ENUM,
                                enum_strings=("Ok", "Fault"))


class WatcherPV(PVGroup):
    heartbeat = pvproperty(value=0, name="SC_CAV_FAULT_HEARTBEAT",
                           dtype=ChannelType.INT)
    heartbeatWatcher = pvproperty(value=0, name="SC_CAV_FAULT:ALHBERR", dtype=ChannelType.ENUM,
                                  enum_strings=("RUNNING", "NOT_RUNNING", "INVALID"))


class CavityPV(PVGroup):
    pdes = pvproperty(value=0.0, name=':PDES', precision=1)
    pmean = pvproperty(value=0.0, name=':PMEAN', precision=1)
    pact = pvproperty(value=0.0, name=':PACT', precision=1)
    phas = pvproperty(value=0.0, name=':PHASE', read_only=True, precision=1)
    ades = pvproperty(value=0.0, name=':ADES', precision=1)
    aact = pvproperty(value=0.0, name=':AACT', read_only=True, precision=1)
    amean = pvproperty(value=0.0, name=':AACTMEAN', read_only=True, precision=1)
    gdes = pvproperty(value=100.0, name=':GDES', precision=1)
    gact = pvproperty(value=0.0, name=':GACT', read_only=True, precision=1)
    # l = pvproperty(value=1.038, name=':L', read_only=True, precision=1)
    z = pvproperty(value=0.0, name=':Z', read_only=True, precision=1)
    # ison = pvproperty(value=1, name=':RFREADYFORBEAM', dtype=ChannelType.ENUM,
    #                   enum_strings=("Not ready", "Ready"))
    #    phas = pvproperty(value=0.0, name=':PHASE', read_only=True, precision=1)
    pref = pvproperty(value=0.0, name=':PREF', precision=1)

    cudStatus = pvproperty(value="TLC", name=":CUDSTATUS", dtype=ChannelType.STRING)
    cudSevr = pvproperty(value=1, name=":CUDSEVR", dtype=ChannelType.ENUM,
                         enum_strings=("NO_ALARM", "MINOR", "MAJOR", "INVALID",
                                       "PARKED"))
    cudDesc = pvproperty(value="Name", name=":CUDDESC", dtype=ChannelType.CHAR)

    # ssa defaults to On = True
    ssaOn_Des = pvproperty(value=1, name=':SSA:PowerOn', dtype=ChannelType.ENUM,
                           enum_strings=("False", "True"))
    ssaOff_Des = pvproperty(value=0, name=':SSA:PowerOff', dtype=ChannelType.ENUM,
                            enum_strings=("False", "True"))
    ssaOnOff_Act = pvproperty(value=1, name=':IS_ON', dtype=ChannelType.ENUM,
                              enum_strings=("F", "T"))
    ssaLatch = pvproperty(value=1, name=":SSA_LTCH", dtype=ChannelType.ENUM,
                          enum_strings=("OK", "Fault"))
    ssaAlarmSum = pvproperty(value=0, name=":SSA:AlarmSummary.SEVR",
                             dtype=ChannelType.ENUM,
                             enum_strings=("NO_ALARM", "MINOR", "MAJOR", "INVALID"))
    cryoSummary = pvproperty(value=0, name=":CRYO_LTCH", dtype=ChannelType.ENUM,
                             enum_strings=("Ok", "Fault"))
    resLinkLatch = pvproperty(value=0, name=":RESLINK_LTCH",
                              dtype=ChannelType.ENUM, enum_strings=("OK", "Fault"))
    pllLatch = pvproperty(value=0, name=":PLL_LTCH", dtype=ChannelType.ENUM,
                          enum_strings=("Ok", "Fault"))
    pllFault = pvproperty(value=0, name=":PLL_FLT", dtype=ChannelType.ENUM,
                          enum_strings=("Ok", "Fault"))
    iocWatchdogLatch = pvproperty(value=0, name=":IOCWDOG_LTCH",
                                  dtype=ChannelType.ENUM,
                                  enum_strings=("OK", "Fault"))
    couplerTemp1Latch = pvproperty(value=0, name=":CPLRTEMP1_LTCH",
                                   dtype=ChannelType.ENUM,
                                   enum_strings=("Ok", "Fault"))
    couplerTemp2Latch = pvproperty(value=0, name=":CPLRTEMP2_LTCH",
                                   dtype=ChannelType.ENUM,
                                   enum_strings=("Ok", "Faulted"))
    stepperTempLatch = pvproperty(value=0, name=":STEPTEMP_LTCH",
                                  dtype=ChannelType.ENUM,
                                  enum_strings=("Ok", "Fault"))
    quenchLatch = pvproperty(value=0, name=":QUENCH_LTCH", dtype=ChannelType.ENUM,
                             enum_strings=("Ok", "Fault"))
    resonanceChassisSummary = pvproperty(value=0, name=":RESINTLK_LTCH", dtype=ChannelType.ENUM,
                                         enum_strings=("Ok", "Fault"))
    rfPermit = pvproperty(value=1, name=":RFPERMIT", dtype=ChannelType.ENUM,
                          enum_strings=("RF inhibit", "RF allow"))
    piezoHardwareSummary = pvproperty(value=0, name=":PZT:HWSTATSUM", dtype=ChannelType.ENUM,
                                      enum_strings=("", "", "Fault"))
    stepperHardwareSummary = pvproperty(value=0, name=":STEP:HWSTATSUM", dtype=ChannelType.ENUM,
                                        enum_strings=("", "", "Fault"))
    cavityCharacterization = pvproperty(value=0, name=":CAV:CALSTATSUM", dtype=ChannelType.ENUM,
                                        enum_strings=("", "", "Fault"))
    calibrationSum = pvproperty(value=0, name=":CAV:CALSUM", dtype=ChannelType.ENUM,
                                enum_strings=("Done", "Incomplete", "Error"))
    cavityController = pvproperty(value=0, name=":CTRL_SUM.SEVR", dtype=ChannelType.ENUM,
                                  enum_strings=("NO_ALARM", "MINOR", "MAJOR", "INVALID"))
    rfReadyForBeam = pvproperty(value=1, name=":RFREADYFORBEAM", dtype=ChannelType.ENUM,
                                enum_strings=("Not Ready", "Ready"))
    piezoFeedbackStatus = pvproperty(value=1, name=":PZT:MODECTRL",
                                     dtype=ChannelType.ENUM,
                                     enum_strings=("Manual", "Feedback"))
    piezoFeedbackSummary = pvproperty(value=0, name=":PZT:FBSTATSUM",
                                      dtype=ChannelType.ENUM,
                                      enum_strings=("", "", "Fault"))
    ampFeedbackSum = pvproperty(value=0, name=":AMPFB_SUM", dtype=ChannelType.ENUM,
                                enum_strings=("Not clipped", "Clipped RF-only mode",
                                              "Clipped beam mode"))
    phaseFeedbackSum = pvproperty(value=0, name=":PHAFB_SUM", dtype=ChannelType.ENUM,
                                  enum_strings=("Not clipped", "Clipped RF-only mode",
                                                "Clipped beam mode"))
    feedbackSum = pvproperty(value=0, name=":FB_SUM", dtype=ChannelType.ENUM,
                             enum_strings=("Not clipped", "Clipped RF-only mode",
                                           "Clipped beam mode"))
    parked = pvproperty(value=0, name=":PARK", dtype=ChannelType.ENUM,
                        enum_strings=("Not parked", "Parked"))

    # only using 2=off, 3=on. Defaults to on
    ssa_StatusMsg = pvproperty(value=3, name=':SSA:StatusMsg', dtype=ChannelType.ENUM,
                               enum_strings=("Unknown", "Faulted", "SSA Off",
                                             "SSA On", "Resetting Faults...",
                                             "Powering ON...", "Powering Off...",
                                             "Fault Reset Failed...",
                                             "Power On Failed...",
                                             "Power Off Failed...",
                                             "Rebooting SSA...",
                                             "Rebooting X-Port..."))

    length = pvproperty(value=1.038, name=':L', read_only=True, precision=1)
    z = pvproperty(value=0.0, name=':Z', read_only=True, precision=1)

    # 0 = off, 1 = on. Defaults to on
    rfState_Des = pvproperty(value=1, name=':RFCTRL', dtype=ChannelType.ENUM,
                             enum_strings=("Off", "On"))
=======
class BeamlineVacuumPVGroup(PVGroup):
    rackA = pvproperty(value=0, name="BMLNVACA_LTCH", dtype=ChannelType.ENUM,
                       enum_strings=("Ok", "Fault"))
    rackB = pvproperty(value=0, name="BMLNVACB_LTCH", dtype=ChannelType.ENUM,
                       enum_strings=("Ok", "Fault"))


class CouplerVacuumPVGroup(PVGroup):
    rackA = pvproperty(value=0, name=":CPLRVACA_LTCH", dtype=ChannelType.ENUM,
                       enum_strings=("Ok", "Fault"))
    rackB = pvproperty(value=0, name=":CPLRVACB_LTCH", dtype=ChannelType.ENUM,
                       enum_strings=("Ok", "Fault"))


class StepperPVGroup(PVGroup):
    move_pos = pvproperty(name="MOV_REQ_POS")
    move_neg = pvproperty(name="MOV_REQ_NEG")
    abort = pvproperty(name="ABORT_REQ")
    step_des = pvproperty(name="NSTEPS")
    max_steps = pvproperty(name="NSTEPS.DRVH")
    speed = pvproperty(name="VELO")
    step_tot = pvproperty(name="REG_TOTABS")
    step_signed = pvproperty(name="REG_TOTSGN")
    reset_tot = pvproperty(name="TOTABS_RESET")
    reset_signed = pvproperty(name="TOTSGN_RESET")
    steps_cold_landing = pvproperty(name="NSTEPS_COLD")
    push_signed_cold = pvproperty(name="PUSH_NSTEPS_COLD.PROC")
    push_signed_park = pvproperty(name="PUSH_NSTEPS_PARK.PROC")
    motor_moving = pvproperty(name="STAT_MOV")
    motor_done = pvproperty(name="STAT_DONE")


class PiezoPVGroup(PVGroup):
    enable = pvproperty(name="ENABLE")
    feedback_mode = pvproperty(value=1, name="MODECTRL",
                               dtype=ChannelType.ENUM,
                               enum_strings=("Manual", "Feedback"))
    dc_setpoint = pvproperty(name="DAC_SP")
    bias_voltage = pvproperty(name="BIAS")
    prerf_test_start = pvproperty(name="TESTSTRT")
    prerf_cha_status = pvproperty(name="CHA_TESTSTAT")
    prerf_chb_status = pvproperty(name="CHB_TESTSTAT")
    prerf_cha_testmsg = pvproperty(name="CHA_TESTMSG1")
    prerf_chb_testmsg = pvproperty(name="CHA_TESTMSG2")
    capacitance_a = pvproperty(name="CHA_C")
    capacitance_b = pvproperty(name="CHB_C")
    prerf_test_status = pvproperty(name="TESTSTS")
    
    withrf_run_check = pvproperty(name="RFTESTSTRT")
    withrf_check_status = pvproperty(name="RFTESTSTS")
    withrf_status = pvproperty(name="RFSTESTSTAT")
    amplifiergain_a = pvproperty(name="CHA_AMPGAIN")
    amplifiergain_b = pvproperty(name="CHB_AMPGAIN")
    withrf_push_dfgain = pvproperty(name="PUSH_DFGAIN.PROC")
    withrf_save_dfgain = pvproperty(name="SAVE_DFGAIN.PROC")
    detunegain_new = pvproperty(name="DFGAIN_NEW")
    hardware_sum = pvproperty(value=0, name="HWSTATSUM", dtype=ChannelType.ENUM,
                              enum_strings=("", "", "Fault"))
    feedback_sum = pvproperty(value=0, name="FBSTATSUM",
                              dtype=ChannelType.ENUM,
                              enum_strings=("", "", "Fault"))


class CavFaultPVGroup(PVGroup):
    cryoSummary: PvpropertyEnum = pvproperty(value=0, name="CRYO_LTCH",
                                             dtype=ChannelType.ENUM,
                                             enum_strings=("Ok", "Fault"))
    resLinkLatch: PvpropertyEnum = pvproperty(value=0, name="RESLINK_LTCH",
                                              dtype=ChannelType.ENUM,
                                              enum_strings=("OK", "Fault"))
    pllLatch: PvpropertyEnum = pvproperty(value=0, name="PLL_LTCH",
                                          dtype=ChannelType.ENUM,
                                          enum_strings=("Ok", "Fault"))
    pllFault: PvpropertyEnum = pvproperty(value=0, name="PLL_FLT",
                                          dtype=ChannelType.ENUM,
                                          enum_strings=("Ok", "Fault"))
    iocWatchdogLatch: PvpropertyEnum = pvproperty(value=0, name="IOCWDOG_LTCH",
                                                  dtype=ChannelType.ENUM,
                                                  enum_strings=("OK", "Fault"))
    couplerTemp1Latch: PvpropertyEnum = pvproperty(value=0, name="CPLRTEMP1_LTCH",
                                                   dtype=ChannelType.ENUM,
                                                   enum_strings=("Ok", "Fault"))
    couplerTemp2Latch: PvpropertyEnum = pvproperty(value=0, name="CPLRTEMP2_LTCH",
                                                   dtype=ChannelType.ENUM,
                                                   enum_strings=("Ok", "Faulted"))
    stepperTempLatch: PvpropertyEnum = pvproperty(value=0, name="STEPTEMP_LTCH",
                                                  dtype=ChannelType.ENUM,
                                                  enum_strings=("Ok", "Fault"))
    quenchLatch: PvpropertyEnum = pvproperty(value=0, name="QUENCH_LTCH",
                                             dtype=ChannelType.ENUM,
                                             enum_strings=("Ok", "Fault"))
    resChasSum: PvpropertyEnum = pvproperty(value=0, name="RESINTLK_LTCH",
                                            dtype=ChannelType.ENUM,
                                            enum_strings=("Ok", "Fault"))
    cavityController: PvpropertyEnum = pvproperty(value=0, name="CTRL_SUM.SEVR",
                                                  dtype=ChannelType.ENUM,
                                                  enum_strings=("NO_ALARM",
                                                                "MINOR",
                                                                "MAJOR",
                                                                "INVALID"))
    
    ampFeedbackSum: PvpropertyEnum = pvproperty(value=0, name="AMPFB_SUM",
                                                dtype=ChannelType.ENUM,
                                                enum_strings=("Not clipped",
                                                              "Clipped RF-only mode",
                                                              "Clipped beam mode"))
    phaseFeedbackSum: PvpropertyEnum = pvproperty(value=0, name="PHAFB_SUM",
                                                  dtype=ChannelType.ENUM,
                                                  enum_strings=("Not clipped",
                                                                "Clipped RF-only mode",
                                                                "Clipped beam mode"))
    feedbackSum: PvpropertyEnum = pvproperty(value=0, name="FB_SUM",
                                             dtype=ChannelType.ENUM,
                                             enum_strings=("Not clipped",
                                                           "Clipped RF-only mode",
                                                           "Clipped beam mode"))


class CavityPVGroup(PVGroup):
    ades: PvpropertyFloat = pvproperty(value=16.6, name='ADES', precision=1)
    aact: PvpropertyFloatRO = pvproperty(value=16.6, name='AACT',
                                         read_only=True, precision=1)
    amean: PvpropertyFloatRO = pvproperty(value=16.6, name='AACTMEAN',
                                          read_only=True, precision=1)
    gdes: PvpropertyFloat = pvproperty(value=16.0, name='GDES', precision=1)
    gact: PvpropertyFloatRO = pvproperty(value=16.0, name='GACT',
                                         read_only=True, precision=1)
    rf_state_des: PvpropertyEnum = pvproperty(value=1, name='RFCTRL',
                                              dtype=ChannelType.ENUM,
                                              enum_strings=("Off", "On"))
>>>>>>> a19d8a1b
    # Defaults to pulse
    rf_mode_des: PvpropertyEnum = pvproperty(value=4, name='RFMODECRTL',
                                             dtype=ChannelType.ENUM,
                                             enum_strings=("SELAP", "SELA",
                                                           "SEL", "SEL Raw",
                                                           "Pulse", "Chirp"))
    # Defaults to on
    rf_state_act: PvpropertyEnumRO = pvproperty(value=1, name='RFSTATE',
                                                dtype=ChannelType.ENUM,
                                                enum_strings=("Off", "On"),
                                                read_only=True)
    # Defaults to pulse
<<<<<<< HEAD
    rfMode_Act = pvproperty(value=4, name=':RFMODE', dtype=ChannelType.ENUM,
                            enum_strings=("SELAP", "SELA", "SEL", "SEL Raw",
                                          "Pulse", "Chirp"))
    adesMax = pvproperty(value=21, name=":ADES_MAX_SRF", dtype=ChannelType.FLOAT)

    def __init__(self, device_name, change_callback, initial_values, *args, **kwargs):
        super().__init__(*args, **kwargs)
        self.device_name = device_name
        self.element_name = initial_values[3]
        self.ssa_on = True
        self.gdes_i = initial_values[0] * 1.e-6  # Saves initial values
        self.aact_i = initial_values[0] * 1.e-6
        self.pdes_i = initial_values[1] * 360
        self.pact_i = initial_values[1] * 360
        self.pdes._data['value'] = initial_values[1] * 360
        self.pmean._data['value'] = initial_values[1] * 360
        self.pact._data['value'] = initial_values[1] * 360
        self.phas._data['value'] = initial_values[1] * 360
        self.ades._data['value'] = initial_values[0] * initial_values[4] * 1.e-6
        self.aact._data['value'] = initial_values[0] * initial_values[4] * 1.e-6
        self.amean._data['value'] = initial_values[0] * initial_values[4] * 1.e-6
        self.gdes._data['value'] = initial_values[0] * initial_values[4] * 1.e-6
        self.gact._data['value'] = initial_values[0] * initial_values[4] * 1.e-6
        self.length._data['value'] = initial_values[4]
        self.z._data['value'] = initial_values[3]
        self.rfReadyForBeam._data['value'] = 1 if initial_values[5] == 'T' else 0
        self.change_callback = change_callback

    @phas.putter
    async def phas(self, instance, value):
        print('Setting phase to ', value)
        self.change_callback(self, value, "PHAS")
        return

    @gact.putter
    async def gact(self, instance, value):
        print('Setting gact to ', value)
        self.change_callback(self, value, "GACT")
        return

    @aact.putter
    async def aact(self, instance, value):
        # For now, we are making amean = aact
        self.amean._data['value'] = value
        await self.amean.publish(0)
        return

    @ssaOnOff_Act.putter
    async def ssaOnOff_Act(self, instance, value):
        print("Trying to execute on/off putter")
        if value == 0:
            self.change_callback(self, 'F', "IS_ON")
        elif value == 1:
            self.change_callback(self, 'T', "IS_ON")
        else:
            print('Invalid value for ssa on/off')
        return

=======
    rf_mode_act: PvpropertyEnumRO = pvproperty(value=4, name='RFMODE',
                                               dtype=ChannelType.ENUM,
                                               enum_strings=("SELAP", "SELA",
                                                             "SEL", "SEL Raw",
                                                             "Pulse", "Chirp"),
                                               read_only=True)
    adesMax: PvpropertyFloat = pvproperty(value=21, name="ADES_MAX_SRF",
                                          dtype=ChannelType.FLOAT)
    
    pdes: PvpropertyFloat = pvproperty(value=0.0, name='PDES')
    pmean: PvpropertyFloat = pvproperty(value=0.0, name='PMEAN')
    pact: PvpropertyFloatRO = pvproperty(value=0.0, name='PACT', read_only=True)
    rfPermit: PvpropertyEnum = pvproperty(value=1, name="RFPERMIT",
                                          dtype=ChannelType.ENUM,
                                          enum_strings=("RF inhibit",
                                                        "RF allow"))
    rf_ready_for_beam: PvpropertyEnum = pvproperty(value=1, name="RFREADYFORBEAM",
                                                   dtype=ChannelType.ENUM,
                                                   enum_strings=("Not Ready",
                                                                 "Ready"))
    parked: PvpropertyEnum = pvproperty(value=0, name="PARK",
                                        dtype=ChannelType.ENUM,
                                        enum_strings=("Not parked", "Parked"))
    
    # Cavity Summary Display PVs
    cudStatus: PvpropertyString = pvproperty(value="TLC", name="CUDSTATUS",
                                             dtype=ChannelType.STRING)
    cudSevr: PvpropertyEnum = pvproperty(value=1, name="CUDSEVR",
                                         dtype=ChannelType.ENUM,
                                         enum_strings=("NO_ALARM", "MINOR",
                                                       "MAJOR", "INVALID",
                                                       "PARKED"))
    cudDesc: PvpropertyChar = pvproperty(value="Name", name="CUDDESC",
                                         dtype=ChannelType.CHAR)
    
    def __init__(self, prefix, length):
        
        super().__init__(prefix)
        self.length = length
    
>>>>>>> a19d8a1b
    @ades.putter
    async def ades(self, instance, value):
        await self.aact.write(value)
        await self.amean.write(value)
        gradient = value / self.length
        if self.gact.value != gradient:
            await self.gdes.write(gradient)
    
    @pdes.putter
    async def pdes(self, instance, value):
        value = value % 360
        await self.pact.write(value)
        await self.pmean.write(value)
    
    @gdes.putter
    async def gdes(self, instance, value):
        await self.gact.write(value)
<<<<<<< HEAD
        new_ades = float(value) * float(self.length.value)
        self.ades._data['value'] = new_ades
        print('Setting aact to ', new_ades)
        await self.aact.write(new_ades)
        await self.ades.publish(0)
        return

    @ssa_StatusMsg.putter
    async def ssa_StatusMsg(self, instance, value):
        if value == 'SSA Off':  # 2 = 'SSA Off':
            print("Making status = SSA Off")
            await self.phas.write(0)
            await self.gact.write(0)
            await self.ssaOnOff_Act.write(0)
        elif value == 'SSA On':  # 3 = 'SSA On'
            print("Making status = SSA On")
            await self.phas.write(self.pdes.value)
            await self.gact.write(self.gdes.value)
            await self.ssaOnOff_Act.write(1)
        return

    @ssaOn_Des.putter
    async def ssaOn_Des(self, instance, value):
        if value == 'False':  # If On = False, then we need to make Off = True
            '''Here, I need to use the publish format because I'm trying to avoid
            triggering ssaOff_Des.putter. This avoids the two putters infinitely 
            calling each other because .publish() does not run a secondary .putter'''
            print("Making On = False")
            self.ssaOff_Des._data['value'] = 1
            await self.ssaOff_Des.publish(0)
            await self.ssa_StatusMsg.write(2)  # In ssa_Status, 2 = 'SSA Off'
        else:  # If On = True, then we need to make Off = False
            print("Making On = True")
            self.ssaOff_Des._data['value'] = 0
            await self.ssaOff_Des.publish(0)
            await self.ssa_StatusMsg.write(3)  # In ssa_Status, 3 = 'SSA On'
        return

    @ssaOff_Des.putter
    async def ssaOff_Des(self, instance, value):
        if value == 'False':  # If Off = False, then we need to make On = True
            '''See comments in ssaOn_Des'''
            print("Making Off = False")
            self.ssaOn_Des._data['value'] = 1
            await self.ssaOn_Des.publish(0)
            await self.ssa_StatusMsg.write(3)  # In ssa_Status, 3 = 'SSA On'
        else:  # If Off = True, then we need to make On = False
            print("Making Off = True")
            self.ssaOn_Des._data['value'] = 0
            await self.ssaOn_Des.publish(0)
            await self.ssa_StatusMsg.write(2)  # In ssa_Status, 2 = 'SSA Off'
        return


def _parse_cav_table(table):
    splits = [row.split() for row in table]
    return {simulacrum.util.convert_element_to_device(elemName): (
        float(bmadGrad), float(bmadPhas), float(Z), elemName, float(L), str(is_on)) for
        (_, elemName, _, Z, L, bmadGrad, bmadPhas, is_on) in splits}


def _make_linac_table(init_vals):
    L2list = ''.join([f"CAVL{number:02d}*," for number in range(4, 16)])
    L3_1list = ''.join([f"CAVL{number:02d}*," for number in range(16, 26)])
    L3_2list = ''.join([f"CAVL{number:02d}*," for number in range(26, 36)])
    sections = {"L1B" : ("ACCL:L1B:0210", "CAVL02*,CAVL03*,"), "HL1B": ("ACCL:L1B:H110", "CAVC01*,CAVC02*,"),
                "L2B" : ("ACCL:L2B:0410", L2list), "L3B1": ("ACCL:L3B:1610", L3_1list),
                "L3B2": ("ACCL:L3B:1610", L3_2list)};
    linac_pvs = {}
    for section in sections.keys():
        device = sections[section]
        device_name = device[0];
        element = device[1];
        linac_pvs["ACCL:" + section + ":ALL"] = init_vals[device_name][:3] + (element[:-1],)
    return linac_pvs


class CavityService(simulacrum.Service):
    def __init__(self):
        super().__init__()
        self.ctx = Context.instance()
        # cmd socket is a synchronous socket, we don't want the asyncio context.
        self.cmd_socket = zmq.Context().socket(zmq.REQ)
        self.cmd_socket.connect("tcp://127.0.0.1:{}".format(os.environ.get('MODEL_PORT', 12312)))
        init_vals = self.get_cavity_ACTs_from_model()

        self.add_pvs({"PHYS:SYS0:1:": WatcherPV(prefix="PHYS:SYS0:1:")})
        self.add_pvs({"ALRM:SYS0:": WatcherPV(prefix="ALRM:SYS0:")})

        cav_pvs = {prefix: CavityPV(prefix, self.on_cavity_change, initial_values=init_vals[prefix],
                                    prefix=prefix) for prefix in init_vals.keys()}

        # setting up convenient linac section PVs for changing all of the L1B/L2B/L3B cavities simultaneously.
        # print(cav_pvs.keys())
        linac_init_vals = _make_linac_table(init_vals)
        # linac_pvs = {device_name: CavityPV(device_name, self.on_cavity_change, initial_values=linac_init_vals[device_name], prefix=device_name) for device_name in linac_init_vals.keys()}

        self.add_pvs(cav_pvs)
        # self.add_pvs(linac_pvs);
        L.info("Initialization complete.")

        hwi_prefix = {}
        blv_prefix = {}
        cpv_prefix = {}
        for device_name in init_vals.keys():
            cavityNumber = device_name[-2]
            if (device_name == "TCAV:DMPH:361" or device_name == "TCAV:DMPH:360"
                    or device_name == "ACCL:GUNB:455"):
                pass
            elif cavityNumber == "1" or cavityNumber == "2" or cavityNumber == "3" or cavityNumber == "4":
                hwi_prefix[device_name[:-2] + "00:RACKA"] = init_vals[device_name]
                blv_prefix[device_name[:-2] + "00"] = init_vals[device_name]
                cpv_prefix[device_name[:-2] + "10"] = init_vals[device_name]

            elif cavityNumber == "5" or cavityNumber == "6" or cavityNumber == "7" or cavityNumber == "8":
                hwi_prefix[device_name[:-2] + "00:RACKB"] = init_vals[device_name]
                blv_prefix[device_name[:-2] + "00"] = init_vals[device_name]
                cpv_prefix[device_name[:-2] + "10"] = init_vals[device_name]

            else:
                print("something is wrong with ", device_name)

        hwi_pvs = {device_name: RackPV_HWI(prefix=device_name) for device_name in hwi_prefix.keys()}

        blv_pvs = {device_name: RackPV_Vacuum(prefix=device_name) for device_name in blv_prefix.keys()}

        cpv_pvs = {device_name: RackPV_couplerVacuum(prefix=device_name) for device_name in cpv_prefix.keys()}

        self.add_pvs(hwi_pvs)
        self.add_pvs(blv_pvs)
        self.add_pvs(cpv_pvs)

        self.add_pvs({"ALRM:SYS0:": WatcherPV(prefix="ALRM:SYS0:")})

    def get_cavity_ACTs_from_model(self):
        init_vals = {}
        self.cmd_socket.send_pyobj({"cmd": "tao",
                                    "val": "show lat -no_label_lines -attribute gradient -attribute phi0 -attribute is_on lcavity::* -no_slaves"})
        # self.cmd_socket.send_pyobj({"cmd": "tao", "val": "show lat -no_label_lines -attribute gradient_err -attribute phi0_err -attribute rf_frequency -attribute is_on -attribute alias lcavity::*"})
        '''
        cav_pvs = {}
        cm_pvs = {}
        for device_name in init_vals.keys():
            cav_pvs[device_name] = CavityPV(self.on_cavity_change,
                                            initial_values=init_vals[device_name],
                                            prefix=device_name)
            cryomodulePrefixes.add(device_name[:-2] + "00")

        for prefix in cryomodulePrefixes:
            cm_pvs[prefix] = CryomodulePV(prefix=prefix)
            '''
        '''
        self.add_pvs(cav_pvs)
        self.add_pvs(cm_pvs)
        print("Initialization complete.") '''

        '''    def get_cavity_ACTs_from_model(self):

        queryString = "show lat -no_label_lines -attribute {joinedKeys} lcavity::* -no_slaves"

        self.cmd_socket.send_pyobj({"cmd": "tao",
                                    "val": queryString.format(
                                            joinedKeys=" -attribute ".join(taoAttributeTypeMap.keys()))})
                                            '''
        table = self.cmd_socket.recv_pyobj()['result']
        ''' The following section adds aliases to each row'''
        '''
        index = 0
        for row in table:
            if (row.find('ACCL:') == -1) and (row.find('TCAV:') == -1):
                elemName = table[index].split()[1]
                table[index] = row + "  NoAliasFor|" + elemName
                index += 1
            else:
                index += 1
        '''

        '''End of adding aliases. The "NoAlias" section was needed
        because not every element has an alias, and we need a dummy
        string in place of it so that the return statement in 
        _parse_cav_table finds the same # of elements in each row'''
        init_vals = _parse_cav_table(table)

        if DEBUG:
            print(init_vals)

        return init_vals

    def on_cavity_change(self, cavity_pv, value, parameter):
        element = cavity_pv.element_name
        if parameter == "PREF":
            return
        elif parameter == "PDES":
            cav_attr = "phi0_err";
            cavity_pv.phas._data['value'] = value;
            value = (value - cavity_pv.pdes_i - cavity_pv.pref._data['value']) / 360.0;
        elif parameter == "GDES" or parameter == "GACT":
            value = (value - cavity_pv.gdes_i) * 1e6
            cav_attr = "gradient_err";
        elif parameter == "SSA_ON":
            cav_attr = "is_on";
            value = 'T' if value is 'ON' else 'F'
        cmd = f'set ele {element} {cav_attr} = {value}'
        # L.info(cmd)
        self.cmd_socket.send_pyobj({"cmd": "tao", "val": cmd})
        msg = self.cmd_socket.recv_pyobj()['result']
        # L.info(msg)
=======
        amplitude = value * self.length
        if self.aact.value != amplitude:
            await self.ades.write(amplitude)
    
    @rf_state_des.putter
    async def rf_state_des(self, instance, value):
        if value == "Off":
            await self.power_off()
        elif value == "On":
            await self.power_on()
    
    @rf_mode_des.putter
    async def rf_mode_des(self, instance, value):
        await self.rf_mode_act.write(value)
    
    async def power_off(self):
        await self.amean.write(0)
        await self.aact.write(0)
        await self.gact.write(0)
        await self.rf_state_act.write("Off")
    
    async def power_on(self):
        await self.aact.write(self.ades.value)
        await self.amean.write(self.ades.value)
        await self.gact.write(self.gdes.value)
        await self.rf_state_act.write("On")


class SSAPVGroup(PVGroup):
    on: PvpropertyEnum = pvproperty(value=1, name='PowerOn',
                                    dtype=ChannelType.ENUM,
                                    enum_strings=("False", "True"))
    off: PvpropertyEnum = pvproperty(value=0, name='PowerOff',
                                     dtype=ChannelType.ENUM,
                                     enum_strings=("False", "True"))
    alarm_sum: PvpropertyEnum = pvproperty(value=0, name="AlarmSummary.SEVR",
                                           dtype=ChannelType.ENUM,
                                           enum_strings=("NO_ALARM", "MINOR",
                                                         "MAJOR", "INVALID"))
    latch: PvpropertyEnum = pvproperty(value=1, name=":SSA_LTCH",
                                       dtype=ChannelType.ENUM,
                                       enum_strings=("OK", "Fault"))
    
    status_msg: PvpropertyEnum = pvproperty(value=0, name='StatusMsg',
                                            dtype=ChannelType.ENUM,
                                            enum_strings=("Unknown", "Faulted",
                                                          "SSA Off",
                                                          "SSA On",
                                                          "Resetting Faults...",
                                                          "Powering ON...",
                                                          "Powering Off...",
                                                          "Fault Reset Failed...",
                                                          "Power On Failed...",
                                                          "Power Off Failed...",
                                                          "Rebooting SSA...",
                                                          "Rebooting X-Port...",
                                                          "Resetting Processor..."))
    
    cal_start: PvpropertyEnum = pvproperty(value=0, name="CALSTRT",
                                           dtype=ChannelType.ENUM,
                                           enum_strings=("Start", "Start"))
    cal_status: PvpropertyEnum = pvproperty(value=1, name="CALSTS",
                                            dtype=ChannelType.ENUM,
                                            enum_strings=("Running",
                                                          "Complete"))
    cal_stat: PvpropertyEnum = pvproperty(value=0, dtype=ChannelType.ENUM,
                                          name="CALSTAT",
                                          enum_strings=("Success", "Crash"))
    slope_old: PvpropertyFloat = pvproperty(value=0.0, name="SLOPE",
                                            dtype=ChannelType.FLOAT)
    slope_new: PvpropertyFloat = pvproperty(value=0.0, name="SLOPE_NEW",
                                            dtype=ChannelType.FLOAT)
    
    def __init__(self, prefix, cavityGroup: CavityPVGroup):
        
        super().__init__(prefix)
        self.cavityGroup: CavityPVGroup = cavityGroup
    
    @cal_start.putter
    async def cal_start(self, instance, value):
        """
        Trying to simulate SSA Calibration with 20% chance of failing. Needs
        some work to make the PV enums are actually right
        """
        await self.cal_status.write("Running")
        await sleep(5)
        await self.cal_status.write("Complete")
        if random() < .2:
            await self.cal_stat.write("Crash")
        else:
            await self.cal_stat.write("Success")
    
    @on.putter
    async def on(self, instance, value):
        if value == "True" and self.status_msg.value != "SSA On":
            print("Turning SSA on")
            await self.status_msg.write("Resetting Faults...")
            await self.status_msg.write("Powering ON...")
            await self.status_msg.write("SSA On")
            print(self.status_msg.value)
            await self.off.write("False")
            if self.cavityGroup.rf_state_des.value == "On":
                await self.cavityGroup.power_on()
    
    @off.putter
    async def off(self, instance, value):
        if value == "True" and self.status_msg.value != "SSA Off":
            print("Turning SSA off")
            await self.status_msg.write("Powering Off...")
            await self.status_msg.write("SSA Off")
            print(self.status_msg.value)
            await self.on.write("False")
            await self.cavityGroup.power_off()


class CavityService(Service):
    def __init__(self):
        super().__init__()
        self["PHYS:SYS0:1:SC_CAV_FAULT_HEARTBEAT"] = ChannelInteger(value=0)
        
        self["ALRM:SYS0:SC_CAV_FAULT:ALHBERR"] = ChannelEnum(enum_strings=("RUNNING",
                                                                           "NOT_RUNNING",
                                                                           "INVALID"),
                                                             value=0)
        
        rackA = range(1, 5)
        
        for linac_name, cm_list in LINAC_TUPLES:
            if linac_name == "L1B":
                cm_list += L1BHL
            for cm_name in cm_list:
                
                if cm_name in L1BHL:
                    length = 0.346
                else:
                    length = 1.038
                
                for cav_num in range(1, 9):
                    cm_prefix = f"ACCL:{linac_name}:{cm_name}"
                    cav_prefix = cm_prefix + f"{cav_num}0:"
                    
                    cavityGroup = CavityPVGroup(prefix=cav_prefix, length=length)
                    self.add_pvs(cavityGroup)
                    self.add_pvs(SSAPVGroup(prefix=cav_prefix + "SSA:",
                                            cavityGroup=cavityGroup))
                    
                    self.add_pvs(PiezoPVGroup(prefix=cav_prefix + "PZT:"))
                    self.add_pvs(StepperPVGroup(prefix=cav_prefix + "STEP:"))
                    self.add_pvs(CavFaultPVGroup(prefix=cav_prefix))
                    
                    # Rack PVs are stupidly inconsistent
                    if cav_num in rackA:
                        hwi_prefix = cm_prefix + "00:RACKA:"
                    else:
                        hwi_prefix = cm_prefix + "00:RACKB:"
                    
                    self.add_pvs(HWIPVGroup(prefix=hwi_prefix))
                    self.add_pvs(BeamlineVacuumPVGroup(prefix=cm_prefix + "00:"))
                    self.add_pvs(CouplerVacuumPVGroup(prefix=cm_prefix + "10:"))
>>>>>>> a19d8a1b


def main():
    service = CavityService()
    asyncio.get_event_loop()
    _, run_options = ioc_arg_parser(
            default_prefix='',
            desc="Simulated CM Cavity Service")
    run(service, **run_options)


if __name__ == '__main__':
    main()<|MERGE_RESOLUTION|>--- conflicted
+++ resolved
@@ -1,49 +1,4 @@
-<<<<<<< HEAD
-from collections import OrderedDict
-
-import asyncio
-import os
-import zmq
-from caproto import ChannelType
-from caproto.server import PVGroup, ioc_arg_parser, pvproperty, run
-from zmq.asyncio import Context
-
-import simulacrum
-
-DEBUG = False
-
-# Known bug:
-# First set up your terminal. Run model_service sc_hxr in the background
-# Run this file in the background
-# "caput ACCL:L1B:0220:SSA:PowerOff 1"   <-- This will reveal a bug on line 137: "await self.ssaOnOff_Act.write(0)"
-# For some reason, the service won't recognize ssaOnOff_Act as a valid PV to write to (pv defined on line 39)
-# This is weird because there's nothing unique about the way I define ssaOnOff_Act or its putter
-
-# set up python logger
-L = simulacrum.util.SimulacrumLog(os.path.splitext(os.path.basename(__file__))[0],
-                                  level='INFO')
-
-# A note on the lattice: Oddly, phase and gradient are given by phi0_err and gradient_err
-# I also include rf_frequency and is_on attributes because they might be useful later on??
-# The 'alias' attribute is the device name, e.g., 'ACCL:L3B:3070'
-taoAttributeTypeMap = OrderedDict({("gradient", float), ("gradient_err", float),
-                                   ("phi0", float), ("phi0_err", float),
-                                   ("rf_frequency", float), ("is_on", str),
-                                   ("alias", str)})
-
-taoAttributes = list(taoAttributeTypeMap.keys())
-
-nameIdx = taoAttributes.index("alias") + 5
-
-# the first five entries returned by tao are: ?, element name, ?, z position, length
-lengthIdx = 4
-zPositionIdx = 3
-elemNameIdx = 1
-
-cryomodulePrefixes = set()
-=======
 from asyncio import sleep
->>>>>>> a19d8a1b
 
 import asyncio
 from caproto import ChannelEnum, ChannelInteger, ChannelType
@@ -63,137 +18,6 @@
                      enum_strings=("OK", "Still OK", "Faulted"))
 
 
-<<<<<<< HEAD
-class RackPV_Vacuum(PVGroup):
-    beamLineVacuumA = pvproperty(value=0.0, name=":BMLNVACA_LTCH", dtype=ChannelType.ENUM,
-                                 enum_strings=("Ok", "Fault"))
-    beamLineVacuumB = pvproperty(value=0.0, name=":BMLNVACB_LTCH", dtype=ChannelType.ENUM,
-                                 enum_strings=("Ok", "Fault"))
-
-
-class RackPV_couplerVacuum(PVGroup):
-    couplerVacuumA = pvproperty(value=0.0, name=":CPLRVACA_LTCH", dtype=ChannelType.ENUM,
-                                enum_strings=("Ok", "Fault"))
-    couplerVacuumB = pvproperty(value=0.0, name=":CPLRVACB_LTCH", dtype=ChannelType.ENUM,
-                                enum_strings=("Ok", "Fault"))
-
-
-class WatcherPV(PVGroup):
-    heartbeat = pvproperty(value=0, name="SC_CAV_FAULT_HEARTBEAT",
-                           dtype=ChannelType.INT)
-    heartbeatWatcher = pvproperty(value=0, name="SC_CAV_FAULT:ALHBERR", dtype=ChannelType.ENUM,
-                                  enum_strings=("RUNNING", "NOT_RUNNING", "INVALID"))
-
-
-class CavityPV(PVGroup):
-    pdes = pvproperty(value=0.0, name=':PDES', precision=1)
-    pmean = pvproperty(value=0.0, name=':PMEAN', precision=1)
-    pact = pvproperty(value=0.0, name=':PACT', precision=1)
-    phas = pvproperty(value=0.0, name=':PHASE', read_only=True, precision=1)
-    ades = pvproperty(value=0.0, name=':ADES', precision=1)
-    aact = pvproperty(value=0.0, name=':AACT', read_only=True, precision=1)
-    amean = pvproperty(value=0.0, name=':AACTMEAN', read_only=True, precision=1)
-    gdes = pvproperty(value=100.0, name=':GDES', precision=1)
-    gact = pvproperty(value=0.0, name=':GACT', read_only=True, precision=1)
-    # l = pvproperty(value=1.038, name=':L', read_only=True, precision=1)
-    z = pvproperty(value=0.0, name=':Z', read_only=True, precision=1)
-    # ison = pvproperty(value=1, name=':RFREADYFORBEAM', dtype=ChannelType.ENUM,
-    #                   enum_strings=("Not ready", "Ready"))
-    #    phas = pvproperty(value=0.0, name=':PHASE', read_only=True, precision=1)
-    pref = pvproperty(value=0.0, name=':PREF', precision=1)
-
-    cudStatus = pvproperty(value="TLC", name=":CUDSTATUS", dtype=ChannelType.STRING)
-    cudSevr = pvproperty(value=1, name=":CUDSEVR", dtype=ChannelType.ENUM,
-                         enum_strings=("NO_ALARM", "MINOR", "MAJOR", "INVALID",
-                                       "PARKED"))
-    cudDesc = pvproperty(value="Name", name=":CUDDESC", dtype=ChannelType.CHAR)
-
-    # ssa defaults to On = True
-    ssaOn_Des = pvproperty(value=1, name=':SSA:PowerOn', dtype=ChannelType.ENUM,
-                           enum_strings=("False", "True"))
-    ssaOff_Des = pvproperty(value=0, name=':SSA:PowerOff', dtype=ChannelType.ENUM,
-                            enum_strings=("False", "True"))
-    ssaOnOff_Act = pvproperty(value=1, name=':IS_ON', dtype=ChannelType.ENUM,
-                              enum_strings=("F", "T"))
-    ssaLatch = pvproperty(value=1, name=":SSA_LTCH", dtype=ChannelType.ENUM,
-                          enum_strings=("OK", "Fault"))
-    ssaAlarmSum = pvproperty(value=0, name=":SSA:AlarmSummary.SEVR",
-                             dtype=ChannelType.ENUM,
-                             enum_strings=("NO_ALARM", "MINOR", "MAJOR", "INVALID"))
-    cryoSummary = pvproperty(value=0, name=":CRYO_LTCH", dtype=ChannelType.ENUM,
-                             enum_strings=("Ok", "Fault"))
-    resLinkLatch = pvproperty(value=0, name=":RESLINK_LTCH",
-                              dtype=ChannelType.ENUM, enum_strings=("OK", "Fault"))
-    pllLatch = pvproperty(value=0, name=":PLL_LTCH", dtype=ChannelType.ENUM,
-                          enum_strings=("Ok", "Fault"))
-    pllFault = pvproperty(value=0, name=":PLL_FLT", dtype=ChannelType.ENUM,
-                          enum_strings=("Ok", "Fault"))
-    iocWatchdogLatch = pvproperty(value=0, name=":IOCWDOG_LTCH",
-                                  dtype=ChannelType.ENUM,
-                                  enum_strings=("OK", "Fault"))
-    couplerTemp1Latch = pvproperty(value=0, name=":CPLRTEMP1_LTCH",
-                                   dtype=ChannelType.ENUM,
-                                   enum_strings=("Ok", "Fault"))
-    couplerTemp2Latch = pvproperty(value=0, name=":CPLRTEMP2_LTCH",
-                                   dtype=ChannelType.ENUM,
-                                   enum_strings=("Ok", "Faulted"))
-    stepperTempLatch = pvproperty(value=0, name=":STEPTEMP_LTCH",
-                                  dtype=ChannelType.ENUM,
-                                  enum_strings=("Ok", "Fault"))
-    quenchLatch = pvproperty(value=0, name=":QUENCH_LTCH", dtype=ChannelType.ENUM,
-                             enum_strings=("Ok", "Fault"))
-    resonanceChassisSummary = pvproperty(value=0, name=":RESINTLK_LTCH", dtype=ChannelType.ENUM,
-                                         enum_strings=("Ok", "Fault"))
-    rfPermit = pvproperty(value=1, name=":RFPERMIT", dtype=ChannelType.ENUM,
-                          enum_strings=("RF inhibit", "RF allow"))
-    piezoHardwareSummary = pvproperty(value=0, name=":PZT:HWSTATSUM", dtype=ChannelType.ENUM,
-                                      enum_strings=("", "", "Fault"))
-    stepperHardwareSummary = pvproperty(value=0, name=":STEP:HWSTATSUM", dtype=ChannelType.ENUM,
-                                        enum_strings=("", "", "Fault"))
-    cavityCharacterization = pvproperty(value=0, name=":CAV:CALSTATSUM", dtype=ChannelType.ENUM,
-                                        enum_strings=("", "", "Fault"))
-    calibrationSum = pvproperty(value=0, name=":CAV:CALSUM", dtype=ChannelType.ENUM,
-                                enum_strings=("Done", "Incomplete", "Error"))
-    cavityController = pvproperty(value=0, name=":CTRL_SUM.SEVR", dtype=ChannelType.ENUM,
-                                  enum_strings=("NO_ALARM", "MINOR", "MAJOR", "INVALID"))
-    rfReadyForBeam = pvproperty(value=1, name=":RFREADYFORBEAM", dtype=ChannelType.ENUM,
-                                enum_strings=("Not Ready", "Ready"))
-    piezoFeedbackStatus = pvproperty(value=1, name=":PZT:MODECTRL",
-                                     dtype=ChannelType.ENUM,
-                                     enum_strings=("Manual", "Feedback"))
-    piezoFeedbackSummary = pvproperty(value=0, name=":PZT:FBSTATSUM",
-                                      dtype=ChannelType.ENUM,
-                                      enum_strings=("", "", "Fault"))
-    ampFeedbackSum = pvproperty(value=0, name=":AMPFB_SUM", dtype=ChannelType.ENUM,
-                                enum_strings=("Not clipped", "Clipped RF-only mode",
-                                              "Clipped beam mode"))
-    phaseFeedbackSum = pvproperty(value=0, name=":PHAFB_SUM", dtype=ChannelType.ENUM,
-                                  enum_strings=("Not clipped", "Clipped RF-only mode",
-                                                "Clipped beam mode"))
-    feedbackSum = pvproperty(value=0, name=":FB_SUM", dtype=ChannelType.ENUM,
-                             enum_strings=("Not clipped", "Clipped RF-only mode",
-                                           "Clipped beam mode"))
-    parked = pvproperty(value=0, name=":PARK", dtype=ChannelType.ENUM,
-                        enum_strings=("Not parked", "Parked"))
-
-    # only using 2=off, 3=on. Defaults to on
-    ssa_StatusMsg = pvproperty(value=3, name=':SSA:StatusMsg', dtype=ChannelType.ENUM,
-                               enum_strings=("Unknown", "Faulted", "SSA Off",
-                                             "SSA On", "Resetting Faults...",
-                                             "Powering ON...", "Powering Off...",
-                                             "Fault Reset Failed...",
-                                             "Power On Failed...",
-                                             "Power Off Failed...",
-                                             "Rebooting SSA...",
-                                             "Rebooting X-Port..."))
-
-    length = pvproperty(value=1.038, name=':L', read_only=True, precision=1)
-    z = pvproperty(value=0.0, name=':Z', read_only=True, precision=1)
-
-    # 0 = off, 1 = on. Defaults to on
-    rfState_Des = pvproperty(value=1, name=':RFCTRL', dtype=ChannelType.ENUM,
-                             enum_strings=("Off", "On"))
-=======
 class BeamlineVacuumPVGroup(PVGroup):
     rackA = pvproperty(value=0, name="BMLNVACA_LTCH", dtype=ChannelType.ENUM,
                        enum_strings=("Ok", "Fault"))
@@ -324,7 +148,6 @@
     rf_state_des: PvpropertyEnum = pvproperty(value=1, name='RFCTRL',
                                               dtype=ChannelType.ENUM,
                                               enum_strings=("Off", "On"))
->>>>>>> a19d8a1b
     # Defaults to pulse
     rf_mode_des: PvpropertyEnum = pvproperty(value=4, name='RFMODECRTL',
                                              dtype=ChannelType.ENUM,
@@ -337,66 +160,6 @@
                                                 enum_strings=("Off", "On"),
                                                 read_only=True)
     # Defaults to pulse
-<<<<<<< HEAD
-    rfMode_Act = pvproperty(value=4, name=':RFMODE', dtype=ChannelType.ENUM,
-                            enum_strings=("SELAP", "SELA", "SEL", "SEL Raw",
-                                          "Pulse", "Chirp"))
-    adesMax = pvproperty(value=21, name=":ADES_MAX_SRF", dtype=ChannelType.FLOAT)
-
-    def __init__(self, device_name, change_callback, initial_values, *args, **kwargs):
-        super().__init__(*args, **kwargs)
-        self.device_name = device_name
-        self.element_name = initial_values[3]
-        self.ssa_on = True
-        self.gdes_i = initial_values[0] * 1.e-6  # Saves initial values
-        self.aact_i = initial_values[0] * 1.e-6
-        self.pdes_i = initial_values[1] * 360
-        self.pact_i = initial_values[1] * 360
-        self.pdes._data['value'] = initial_values[1] * 360
-        self.pmean._data['value'] = initial_values[1] * 360
-        self.pact._data['value'] = initial_values[1] * 360
-        self.phas._data['value'] = initial_values[1] * 360
-        self.ades._data['value'] = initial_values[0] * initial_values[4] * 1.e-6
-        self.aact._data['value'] = initial_values[0] * initial_values[4] * 1.e-6
-        self.amean._data['value'] = initial_values[0] * initial_values[4] * 1.e-6
-        self.gdes._data['value'] = initial_values[0] * initial_values[4] * 1.e-6
-        self.gact._data['value'] = initial_values[0] * initial_values[4] * 1.e-6
-        self.length._data['value'] = initial_values[4]
-        self.z._data['value'] = initial_values[3]
-        self.rfReadyForBeam._data['value'] = 1 if initial_values[5] == 'T' else 0
-        self.change_callback = change_callback
-
-    @phas.putter
-    async def phas(self, instance, value):
-        print('Setting phase to ', value)
-        self.change_callback(self, value, "PHAS")
-        return
-
-    @gact.putter
-    async def gact(self, instance, value):
-        print('Setting gact to ', value)
-        self.change_callback(self, value, "GACT")
-        return
-
-    @aact.putter
-    async def aact(self, instance, value):
-        # For now, we are making amean = aact
-        self.amean._data['value'] = value
-        await self.amean.publish(0)
-        return
-
-    @ssaOnOff_Act.putter
-    async def ssaOnOff_Act(self, instance, value):
-        print("Trying to execute on/off putter")
-        if value == 0:
-            self.change_callback(self, 'F', "IS_ON")
-        elif value == 1:
-            self.change_callback(self, 'T', "IS_ON")
-        else:
-            print('Invalid value for ssa on/off')
-        return
-
-=======
     rf_mode_act: PvpropertyEnumRO = pvproperty(value=4, name='RFMODE',
                                                dtype=ChannelType.ENUM,
                                                enum_strings=("SELAP", "SELA",
@@ -437,7 +200,6 @@
         super().__init__(prefix)
         self.length = length
     
->>>>>>> a19d8a1b
     @ades.putter
     async def ades(self, instance, value):
         await self.aact.write(value)
@@ -455,215 +217,6 @@
     @gdes.putter
     async def gdes(self, instance, value):
         await self.gact.write(value)
-<<<<<<< HEAD
-        new_ades = float(value) * float(self.length.value)
-        self.ades._data['value'] = new_ades
-        print('Setting aact to ', new_ades)
-        await self.aact.write(new_ades)
-        await self.ades.publish(0)
-        return
-
-    @ssa_StatusMsg.putter
-    async def ssa_StatusMsg(self, instance, value):
-        if value == 'SSA Off':  # 2 = 'SSA Off':
-            print("Making status = SSA Off")
-            await self.phas.write(0)
-            await self.gact.write(0)
-            await self.ssaOnOff_Act.write(0)
-        elif value == 'SSA On':  # 3 = 'SSA On'
-            print("Making status = SSA On")
-            await self.phas.write(self.pdes.value)
-            await self.gact.write(self.gdes.value)
-            await self.ssaOnOff_Act.write(1)
-        return
-
-    @ssaOn_Des.putter
-    async def ssaOn_Des(self, instance, value):
-        if value == 'False':  # If On = False, then we need to make Off = True
-            '''Here, I need to use the publish format because I'm trying to avoid
-            triggering ssaOff_Des.putter. This avoids the two putters infinitely 
-            calling each other because .publish() does not run a secondary .putter'''
-            print("Making On = False")
-            self.ssaOff_Des._data['value'] = 1
-            await self.ssaOff_Des.publish(0)
-            await self.ssa_StatusMsg.write(2)  # In ssa_Status, 2 = 'SSA Off'
-        else:  # If On = True, then we need to make Off = False
-            print("Making On = True")
-            self.ssaOff_Des._data['value'] = 0
-            await self.ssaOff_Des.publish(0)
-            await self.ssa_StatusMsg.write(3)  # In ssa_Status, 3 = 'SSA On'
-        return
-
-    @ssaOff_Des.putter
-    async def ssaOff_Des(self, instance, value):
-        if value == 'False':  # If Off = False, then we need to make On = True
-            '''See comments in ssaOn_Des'''
-            print("Making Off = False")
-            self.ssaOn_Des._data['value'] = 1
-            await self.ssaOn_Des.publish(0)
-            await self.ssa_StatusMsg.write(3)  # In ssa_Status, 3 = 'SSA On'
-        else:  # If Off = True, then we need to make On = False
-            print("Making Off = True")
-            self.ssaOn_Des._data['value'] = 0
-            await self.ssaOn_Des.publish(0)
-            await self.ssa_StatusMsg.write(2)  # In ssa_Status, 2 = 'SSA Off'
-        return
-
-
-def _parse_cav_table(table):
-    splits = [row.split() for row in table]
-    return {simulacrum.util.convert_element_to_device(elemName): (
-        float(bmadGrad), float(bmadPhas), float(Z), elemName, float(L), str(is_on)) for
-        (_, elemName, _, Z, L, bmadGrad, bmadPhas, is_on) in splits}
-
-
-def _make_linac_table(init_vals):
-    L2list = ''.join([f"CAVL{number:02d}*," for number in range(4, 16)])
-    L3_1list = ''.join([f"CAVL{number:02d}*," for number in range(16, 26)])
-    L3_2list = ''.join([f"CAVL{number:02d}*," for number in range(26, 36)])
-    sections = {"L1B" : ("ACCL:L1B:0210", "CAVL02*,CAVL03*,"), "HL1B": ("ACCL:L1B:H110", "CAVC01*,CAVC02*,"),
-                "L2B" : ("ACCL:L2B:0410", L2list), "L3B1": ("ACCL:L3B:1610", L3_1list),
-                "L3B2": ("ACCL:L3B:1610", L3_2list)};
-    linac_pvs = {}
-    for section in sections.keys():
-        device = sections[section]
-        device_name = device[0];
-        element = device[1];
-        linac_pvs["ACCL:" + section + ":ALL"] = init_vals[device_name][:3] + (element[:-1],)
-    return linac_pvs
-
-
-class CavityService(simulacrum.Service):
-    def __init__(self):
-        super().__init__()
-        self.ctx = Context.instance()
-        # cmd socket is a synchronous socket, we don't want the asyncio context.
-        self.cmd_socket = zmq.Context().socket(zmq.REQ)
-        self.cmd_socket.connect("tcp://127.0.0.1:{}".format(os.environ.get('MODEL_PORT', 12312)))
-        init_vals = self.get_cavity_ACTs_from_model()
-
-        self.add_pvs({"PHYS:SYS0:1:": WatcherPV(prefix="PHYS:SYS0:1:")})
-        self.add_pvs({"ALRM:SYS0:": WatcherPV(prefix="ALRM:SYS0:")})
-
-        cav_pvs = {prefix: CavityPV(prefix, self.on_cavity_change, initial_values=init_vals[prefix],
-                                    prefix=prefix) for prefix in init_vals.keys()}
-
-        # setting up convenient linac section PVs for changing all of the L1B/L2B/L3B cavities simultaneously.
-        # print(cav_pvs.keys())
-        linac_init_vals = _make_linac_table(init_vals)
-        # linac_pvs = {device_name: CavityPV(device_name, self.on_cavity_change, initial_values=linac_init_vals[device_name], prefix=device_name) for device_name in linac_init_vals.keys()}
-
-        self.add_pvs(cav_pvs)
-        # self.add_pvs(linac_pvs);
-        L.info("Initialization complete.")
-
-        hwi_prefix = {}
-        blv_prefix = {}
-        cpv_prefix = {}
-        for device_name in init_vals.keys():
-            cavityNumber = device_name[-2]
-            if (device_name == "TCAV:DMPH:361" or device_name == "TCAV:DMPH:360"
-                    or device_name == "ACCL:GUNB:455"):
-                pass
-            elif cavityNumber == "1" or cavityNumber == "2" or cavityNumber == "3" or cavityNumber == "4":
-                hwi_prefix[device_name[:-2] + "00:RACKA"] = init_vals[device_name]
-                blv_prefix[device_name[:-2] + "00"] = init_vals[device_name]
-                cpv_prefix[device_name[:-2] + "10"] = init_vals[device_name]
-
-            elif cavityNumber == "5" or cavityNumber == "6" or cavityNumber == "7" or cavityNumber == "8":
-                hwi_prefix[device_name[:-2] + "00:RACKB"] = init_vals[device_name]
-                blv_prefix[device_name[:-2] + "00"] = init_vals[device_name]
-                cpv_prefix[device_name[:-2] + "10"] = init_vals[device_name]
-
-            else:
-                print("something is wrong with ", device_name)
-
-        hwi_pvs = {device_name: RackPV_HWI(prefix=device_name) for device_name in hwi_prefix.keys()}
-
-        blv_pvs = {device_name: RackPV_Vacuum(prefix=device_name) for device_name in blv_prefix.keys()}
-
-        cpv_pvs = {device_name: RackPV_couplerVacuum(prefix=device_name) for device_name in cpv_prefix.keys()}
-
-        self.add_pvs(hwi_pvs)
-        self.add_pvs(blv_pvs)
-        self.add_pvs(cpv_pvs)
-
-        self.add_pvs({"ALRM:SYS0:": WatcherPV(prefix="ALRM:SYS0:")})
-
-    def get_cavity_ACTs_from_model(self):
-        init_vals = {}
-        self.cmd_socket.send_pyobj({"cmd": "tao",
-                                    "val": "show lat -no_label_lines -attribute gradient -attribute phi0 -attribute is_on lcavity::* -no_slaves"})
-        # self.cmd_socket.send_pyobj({"cmd": "tao", "val": "show lat -no_label_lines -attribute gradient_err -attribute phi0_err -attribute rf_frequency -attribute is_on -attribute alias lcavity::*"})
-        '''
-        cav_pvs = {}
-        cm_pvs = {}
-        for device_name in init_vals.keys():
-            cav_pvs[device_name] = CavityPV(self.on_cavity_change,
-                                            initial_values=init_vals[device_name],
-                                            prefix=device_name)
-            cryomodulePrefixes.add(device_name[:-2] + "00")
-
-        for prefix in cryomodulePrefixes:
-            cm_pvs[prefix] = CryomodulePV(prefix=prefix)
-            '''
-        '''
-        self.add_pvs(cav_pvs)
-        self.add_pvs(cm_pvs)
-        print("Initialization complete.") '''
-
-        '''    def get_cavity_ACTs_from_model(self):
-
-        queryString = "show lat -no_label_lines -attribute {joinedKeys} lcavity::* -no_slaves"
-
-        self.cmd_socket.send_pyobj({"cmd": "tao",
-                                    "val": queryString.format(
-                                            joinedKeys=" -attribute ".join(taoAttributeTypeMap.keys()))})
-                                            '''
-        table = self.cmd_socket.recv_pyobj()['result']
-        ''' The following section adds aliases to each row'''
-        '''
-        index = 0
-        for row in table:
-            if (row.find('ACCL:') == -1) and (row.find('TCAV:') == -1):
-                elemName = table[index].split()[1]
-                table[index] = row + "  NoAliasFor|" + elemName
-                index += 1
-            else:
-                index += 1
-        '''
-
-        '''End of adding aliases. The "NoAlias" section was needed
-        because not every element has an alias, and we need a dummy
-        string in place of it so that the return statement in 
-        _parse_cav_table finds the same # of elements in each row'''
-        init_vals = _parse_cav_table(table)
-
-        if DEBUG:
-            print(init_vals)
-
-        return init_vals
-
-    def on_cavity_change(self, cavity_pv, value, parameter):
-        element = cavity_pv.element_name
-        if parameter == "PREF":
-            return
-        elif parameter == "PDES":
-            cav_attr = "phi0_err";
-            cavity_pv.phas._data['value'] = value;
-            value = (value - cavity_pv.pdes_i - cavity_pv.pref._data['value']) / 360.0;
-        elif parameter == "GDES" or parameter == "GACT":
-            value = (value - cavity_pv.gdes_i) * 1e6
-            cav_attr = "gradient_err";
-        elif parameter == "SSA_ON":
-            cav_attr = "is_on";
-            value = 'T' if value is 'ON' else 'F'
-        cmd = f'set ele {element} {cav_attr} = {value}'
-        # L.info(cmd)
-        self.cmd_socket.send_pyobj({"cmd": "tao", "val": cmd})
-        msg = self.cmd_socket.recv_pyobj()['result']
-        # L.info(msg)
-=======
         amplitude = value * self.length
         if self.aact.value != amplitude:
             await self.ades.write(amplitude)
@@ -823,7 +376,6 @@
                     self.add_pvs(HWIPVGroup(prefix=hwi_prefix))
                     self.add_pvs(BeamlineVacuumPVGroup(prefix=cm_prefix + "00:"))
                     self.add_pvs(CouplerVacuumPVGroup(prefix=cm_prefix + "10:"))
->>>>>>> a19d8a1b
 
 
 def main():
