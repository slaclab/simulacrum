--- conflicted
+++ resolved
@@ -117,7 +117,7 @@
                                 enum_strings=("not at limit", "at limit"))
     hz_per_microstep = pvproperty(value=1/ESTIMATED_MICROSTEPS_PER_HZ,
                                   name="SCALE", dtype=ChannelType.FLOAT)
-    
+
     def __init__(self, prefix, cavity_group, piezo_group):
         super().__init__(prefix)
         self.cavity_group: CavityPVGroup = cavity_group
@@ -126,7 +126,7 @@
             self.steps_per_hertz = 256 / 1.4
         else:
             self.steps_per_hertz = 256 / 18.3
-    
+
     async def move(self, move_sign_des: int):
         print("Motor moving")
         await self.motor_moving.write("Moving")
@@ -134,49 +134,49 @@
         step_change = (move_sign_des * self.speed.value)
         freq_move_sign = move_sign_des if self.cavity_group.is_hl else -move_sign_des
         starting_detune = self.cavity_group.detune.value
-        
+
         while self.step_des.value - steps >= self.speed.value and self.abort.value != 1:
             await self.step_tot.write(self.step_tot.value + self.speed.value)
             await self.step_signed.write(self.step_signed.value + step_change)
-            
+
             steps += self.speed.value
             delta = self.speed.value // self.steps_per_hertz
             new_detune = self.cavity_group.detune.value + (freq_move_sign * delta)
-            
+
             await self.cavity_group.detune.write(new_detune)
             await self.cavity_group.detune_rfs.write(new_detune)
             await sleep(1)
-        
+
         if self.abort.value == 1:
             await self.motor_moving.write("Not Moving")
             await self.abort.write(0)
             return
-        
+
         remainder = self.step_des.value - steps
         await self.step_tot.write(self.step_tot.value + remainder)
         step_change = (move_sign_des * remainder)
         await self.step_signed.write(self.step_signed.value + step_change)
-        
+
         delta = remainder // self.steps_per_hertz
         new_detune = self.cavity_group.detune.value + (freq_move_sign * delta)
-        
+
         print(f"Piezo feedback status: {self.piezo_group.feedback_mode_stat.value}")
         if self.piezo_group.enable_stat.value == 1 and self.piezo_group.feedback_mode_stat.value == "Feedback":
             freq_change = new_detune - starting_detune
             voltage_change = freq_change * (1/PIEZO_HZ_PER_VOLT)
             print(f"Changing piezo voltage by {voltage_change} V")
             await self.piezo_group.voltage.write(self.piezo_group.voltage.value + voltage_change)
-        
+
         await self.cavity_group.detune.write(new_detune)
         await self.cavity_group.detune_rfs.write(new_detune)
-        
+
         await self.motor_moving.write("Not Moving")
         await self.motor_done.write("Done")
-    
+
     @move_neg.putter
     async def move_neg(self, instance, value):
         await self.move(-1)
-    
+
     @move_pos.putter
     async def move_pos(self, instance, value):
         await self.move(1)
@@ -204,7 +204,7 @@
                                                    value=0,
                                                    enum_strings=("", "Complete",
                                                                  "Running"))
-    
+
     withrf_run_check = pvproperty(name="RFTESTSTRT")
     withrf_check_status: PvpropertyEnum = pvproperty(name="RFTESTSTS",
                                                      dtype=ChannelType.ENUM,
@@ -222,29 +222,24 @@
                               enum_strings=("", "Minor Fault", "Fault"))
     feedback_sum = pvproperty(value=0, name="FBSTATSUM",
                               dtype=ChannelType.ENUM,
-<<<<<<< HEAD
                               enum_strings=("", "Minor Fault", "Fault"))
-
-=======
-                              enum_strings=("", "", "Fault"))
     integrator_sp: PvpropertyFloat = pvproperty(name="INTEG_SP",
                                                 value=0,
                                                 dtype=ChannelType.FLOAT)
-    
+
     voltage: PvpropertyInteger = pvproperty(name="V", value=17,
                                             dtype=ChannelType.INT)
-    
+
     def __init__(self, prefix, cavity_group):
         super().__init__(prefix)
         self.cavity_group: CavityPVGroup = cavity_group
-    
->>>>>>> 6d519191
+
     @prerf_test_start.putter
     async def prerf_test_start(self, instance, value):
         await self.prerf_test_status.write("Running")
         await sleep(5)
         await self.prerf_test_status.write("Complete")
-    
+
     @feedback_mode.putter
     async def feedback_mode(self, instance, value):
         await self.feedback_mode_stat.write(value)
@@ -287,7 +282,7 @@
                                                                 "MINOR",
                                                                 "MAJOR",
                                                                 "INVALID"))
-    
+
     ampFeedbackSum: PvpropertyEnum = pvproperty(value=0, name="AMPFB_SUM",
                                                 dtype=ChannelType.ENUM,
                                                 enum_strings=("Not clipped",
@@ -362,7 +357,7 @@
                                              dtype=ChannelType.FLOAT)
     adesMax: PvpropertyFloat = pvproperty(value=21, name="ADES_MAX",
                                           dtype=ChannelType.FLOAT)
-    
+
     pdes: PvpropertyFloat = pvproperty(value=0.0, name='PDES')
     pmean: PvpropertyFloat = pvproperty(value=0.0, name='PMEAN')
     pact: PvpropertyFloatRO = pvproperty(value=0.0, name='PACT', read_only=True)
@@ -378,7 +373,7 @@
                                         dtype=ChannelType.ENUM,
                                         enum_strings=("Not parked", "Parked"),
                                         record='mbbi')
-    
+
     # Cavity Summary Display PVs
     cudStatus: PvpropertyString = pvproperty(value="TLC", name="CUDSTATUS",
                                              dtype=ChannelType.STRING)
@@ -411,7 +406,7 @@
                                           dtype=ChannelType.FLOAT)
     step_temp: PvpropertyFloat = pvproperty(value=35.0, name="STEPTEMP",
                                             dtype=ChannelType.FLOAT)
-    
+
     fscan_stat: PvpropertyEnum = pvproperty(name="FSCAN:SEARCHSTAT",
                                             value=0, dtype=ChannelType.ENUM,
                                             enum_strings=("No errors",
@@ -446,48 +441,48 @@
     probe_cal_time: PvpropertyString = pvproperty(name="PROBECALTS",
                                                   dtype=ChannelType.STRING,
                                                   value=datetime.now().strftime('%Y-%m-%d-%H:%M:%S'))
-    
+
     ssa_overrange: PvpropertyInteger = pvproperty(value=0, name="ASETSUB.VALQ",
                                                   dtype=ChannelType.INT)
-    
+
     push_ssa_slope: PvpropertyInteger = pvproperty(value=0,
                                                    name="PUSH_SSA_SLOPE.PROC",
                                                    dtype=ChannelType.INT)
     push_loaded_q: PvpropertyInteger = pvproperty(value=0,
                                                   name="PUSH_QLOADED.PROC",
                                                   dtype=ChannelType.INT)
-    
+
     push_cav_scale: PvpropertyInteger = pvproperty(value=0,
                                                    name="PUSH_CAV_SCALE.PROC",
                                                    dtype=ChannelType.INT)
-    
+
     data_decim_a: PvpropertyInteger = pvproperty(value=255,
                                                  name="ACQ_DECIM_SEL.A",
                                                  dtype=ChannelType.INT)
     data_decim_c: PvpropertyInteger = pvproperty(value=255,
                                                  name="ACQ_DECIM_SEL.C",
                                                  dtype=ChannelType.INT)
-    
+
     calc_probe_q: PvpropertyInteger = pvproperty(value=0,
                                                  name="QPROBE_CALC1.PROC",
                                                  dtype=ChannelType.INT)
-    
+
     def __init__(self, prefix, isHL: bool):
         super().__init__(prefix)
-        
+
         self.is_hl = isHL
-        
+
         if isHL:
             self.length = 0.346
         else:
             self.length = 1.038
-    
+
     @probe_cal_start.putter
     async def probe_cal_start(self, instance, value):
         if value == 1:
             await self.probe_cal_time.write(datetime.now().strftime('%Y-%m-%d-%H:%M:%S'))
             await self.probe_cal_start.write(0)
-    
+
     @ades.putter
     async def ades(self, instance, value):
         await self.aact.write(value)
@@ -495,33 +490,33 @@
         gradient = value / self.length
         if self.gact.value != gradient:
             await self.gdes.write(gradient)
-    
+
     @pdes.putter
     async def pdes(self, instance, value):
         value = value % 360
         await self.pact.write(value)
         await self.pmean.write(value)
-    
+
     @gdes.putter
     async def gdes(self, instance, value):
         await self.gact.write(value)
         amplitude = value * self.length
         if self.aact.value != amplitude:
             await self.ades.write(amplitude)
-    
+
     @rf_state_des.putter
     async def rf_state_des(self, instance, value):
         if value == "Off":
             await self.power_off()
         elif value == "On":
             await self.power_on()
-    
+
     async def power_off(self):
         await self.amean.write(0)
         await self.aact.write(0)
         await self.gact.write(0)
         await self.rf_state_act.write("Off")
-    
+
     async def power_on(self):
         await self.aact.write(self.ades.value)
         await self.amean.write(self.ades.value)
@@ -556,7 +551,7 @@
                                                           "Rebooting SSA...",
                                                           "Rebooting X-Port...",
                                                           "Resetting Processor..."))
-    
+
     cal_start: PvpropertyEnum = pvproperty(value=0, name="CALSTRT",
                                            dtype=ChannelType.ENUM,
                                            enum_strings=("Start", "Start"))
@@ -577,7 +572,7 @@
                                                  dtype=ChannelType.FLOAT)
     power: PvpropertyFloat = pvproperty(name="CALPWR", value=4000,
                                         dtype=ChannelType.FLOAT)
-    
+
     nirp: PvpropertyEnum = pvproperty(value=1, name="NRP_PRMT",
                                       dtype=ChannelType.ENUM,
                                       enum_strings=("FAULT", "OK"))
@@ -585,12 +580,12 @@
                                            dtype=ChannelType.ENUM,
                                            enum_strings=("NO_ALARM", "MINOR",
                                                          "MAJOR", "INVALID"))
-    
+
     def __init__(self, prefix, cavityGroup: CavityPVGroup):
-        
+
         super().__init__(prefix)
         self.cavityGroup: CavityPVGroup = cavityGroup
-    
+
     @cal_start.putter
     async def cal_start(self, instance, value):
         """
@@ -610,7 +605,7 @@
         else:
             await self.cal_stat.write("Success")
             print("Calibration Successful")
-    
+
     @on.putter
     async def on(self, instance, value):
         if value == "True" and self.status_msg.value != "SSA On":
@@ -622,7 +617,7 @@
             await self.off.write("False")
             if self.cavityGroup.rf_state_des.value == "On":
                 await self.cavityGroup.power_on()
-    
+
     @off.putter
     async def off(self, instance, value):
         if value == "True" and self.status_msg.value != "SSA Off":
@@ -657,17 +652,17 @@
         super().__init__()
         self["PHYS:SYS0:1:SC_CAV_QNCH_RESET_HEARTBEAT"] = ChannelInteger(value=0)
         self["PHYS:SYS0:1:SC_CAV_FAULT_HEARTBEAT"] = ChannelInteger(value=0)
-        
+
         self["ALRM:SYS0:SC_CAV_FAULT:ALHBERR"] = ChannelEnum(enum_strings=("RUNNING",
                                                                            "NOT_RUNNING",
                                                                            "INVALID"),
                                                              value=0)
-        
+
         self.add_pvs(BSOICPVGroup(prefix="BSOC:SYSW:2:"))
-        
+
         rackA = range(1, 5)
         self.add_pvs(PPSPVGroup(prefix="PPS:SYSW:1:"))
-        
+
         for linac_name, cm_list in LINAC_TUPLES:
             self[f"ACCL:{linac_name}:1:AACTMEANSUM"] = ChannelFloat(value=0.0)
             self[f"ACCL:{linac_name}:1:ADES_MAX"] = ChannelFloat(value=2800.0)
@@ -675,30 +670,30 @@
                 cm_list += L1BHL
                 self[f"ACCL:{linac_name}:1:HL_AACTMEANSUM"] = ChannelFloat(value=0.0)
             for cm_name in cm_list:
-                
+
                 is_hl = cm_name in L1BHL
                 heater_prefix = f"CPIC:CM{cm_name}:0000:EHCV:"
                 self.add_pvs(HeaterPVGroup(prefix=heater_prefix))
-                
+
                 self[f"CRYO:CM{cm_name}:0:CAS_ACCESS"] = ChannelEnum(enum_strings=("Close", "Open"),
                                                                      value=1)
                 self[f"ACCL:{linac_name}:{cm_name}00:ADES_MAX"] = ChannelFloat(value=168.0)
-                
+
                 for cav_num in range(1, 9):
                     cm_prefix = f"ACCL:{linac_name}:{cm_name}"
                     cav_prefix = cm_prefix + f"{cav_num}0:"
-                    
+
                     jt_prefix = f"CLIC:CM{cm_name}:3001:PVJT:"
                     liquid_level_prefix = f"CLL:CM{cm_name}:"
-                    
+
                     HOM_prefix = f"CTE:CM{cm_name}:1{cav_num}"
                     cryo_prefix = f"CLL:CM{cm_name}:2601:US:"
-                    
+
                     cavityGroup = CavityPVGroup(prefix=cav_prefix, isHL=is_hl)
                     self.add_pvs(cavityGroup)
                     self.add_pvs(SSAPVGroup(prefix=cav_prefix + "SSA:",
                                             cavityGroup=cavityGroup))
-                    
+
                     piezo_group = PiezoPVGroup(prefix=cav_prefix + "PZT:",
                                                cavity_group=cavityGroup)
                     self.add_pvs(piezo_group)
@@ -706,16 +701,16 @@
                                                 cavity_group=cavityGroup,
                                                 piezo_group=piezo_group))
                     self.add_pvs(CavFaultPVGroup(prefix=cav_prefix))
-                    
+
                     self.add_pvs(JTPVGroup(prefix=jt_prefix))
                     self.add_pvs(LiquidLevelPVGroup(prefix=liquid_level_prefix))
-                    
+
                     # Rack PVs are stupidly inconsistent
                     if cav_num in rackA:
                         hwi_prefix = cm_prefix + "00:RACKA:"
                     else:
                         hwi_prefix = cm_prefix + "00:RACKB:"
-                    
+
                     self.add_pvs(HWIPVGroup(prefix=hwi_prefix))
                     self.add_pvs(BeamlineVacuumPVGroup(prefix=cm_prefix + "00:"))
                     self.add_pvs(CouplerVacuumPVGroup(prefix=cm_prefix + "10:"))
