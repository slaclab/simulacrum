--- conflicted
+++ resolved
@@ -20,11 +20,7 @@
 L = simulacrum.util.SimulacrumLog(os.path.splitext(os.path.basename(__file__))[0], level='INFO')
 
 class ModelService:
-<<<<<<< HEAD
-    def __init__(self, init_file, name, enable_jitter=False):
-=======
     def __init__(self, init_file, name, enable_jitter=False, plot=False):
->>>>>>> e73693d4
         self.name = name
         tao_lib = os.environ.get('TAO_LIB', '')
         self.tao = pytao.Tao(so_lib=tao_lib)
@@ -41,11 +37,7 @@
         self.model_broadcast_socket.bind("tcp://*:{}".format(os.environ.get('MODEL_BROADCAST_PORT', 66666)))
         self.loop = asyncio.get_event_loop()
         self.jitter_enabled = enable_jitter
-<<<<<<< HEAD
-        twiss_table = NTTable([("element", "s"), ("device_name", "s"),
-=======
         self.twiss_table = NTTable([("element", "s"), ("device_name", "s"),
->>>>>>> e73693d4
                                        ("s", "d"), ("length", "d"), ("p0c", "d"),
                                        ("alpha_x", "d"), ("beta_x", "d"), ("eta_x", "d"), ("etap_x", "d"), ("psi_x", "d"),
                                        ("alpha_y", "d"), ("beta_y", "d"), ("eta_y", "d"), ("etap_y", "d"), ("psi_y", "d")])
@@ -400,11 +392,6 @@
         action='store_true',
         help='Apply jitter on every model update tick (10 Hz).  This will significantly increase CPU usage.'
     )
-<<<<<<< HEAD
-    model_service_args = parser.parse_args()
-    tao_init_file = find_model(model_service_args.model_name)
-    serv = ModelService(init_file=tao_init_file, name=model_service_args.model_name.upper(), enable_jitter=model_service_args.enable_jitter)
-=======
     parser.add_argument(
         '--plot',
         action='store_true',
@@ -414,5 +401,4 @@
     tao_init_file = find_model(model_service_args.model_name)
     serv = ModelService(init_file=tao_init_file, name=model_service_args.model_name.upper(), enable_jitter=model_service_args.enable_jitter, 
                         plot=model_service_args.plot)
->>>>>>> e73693d4
     serv.start()
