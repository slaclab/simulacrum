--- conflicted
+++ resolved
@@ -1,11 +1,7 @@
 from asyncio import get_event_loop, sleep
 from random import random, randrange, uniform
 
-<<<<<<< HEAD
-from caproto import ChannelEnum, ChannelFloat, ChannelInteger, ChannelType
-=======
-from caproto import ChannelEnum, ChannelInteger, ChannelType, AlarmSeverity
->>>>>>> 5a23333a
+from caproto import ChannelEnum, ChannelFloat, ChannelInteger, ChannelType, AlarmSeverity
 from caproto.server import (PVGroup, PvpropertyBoolEnum, PvpropertyChar, PvpropertyEnum,
                             PvpropertyEnumRO, PvpropertyFloat, PvpropertyFloatRO, PvpropertyInteger, PvpropertyString,
                             ioc_arg_parser, pvproperty, run)
@@ -39,12 +35,9 @@
 
 
 class CryomodulePVGroup(PVGroup):
-<<<<<<< HEAD
     nrp = pvproperty(value=0, name="NRP:STATSUMY", dtype=ChannelType.DOUBLE,
                      record="ai")
     aact_mean_sum = pvproperty(value=0, name="AACTMEANSUM")
-=======
-    nrp = pvproperty(value=0, name="NRP:STATSUMY", dtype=ChannelType.DOUBLE)
     # TODO - find this and see what type pv it is on bcs/ops_lcls2_bcs_main.edl
     bcs = pvproperty(value=0, name="BCSDRVSUM", dtype=ChannelType.INT)
 
@@ -59,7 +52,6 @@
                              enum_strings=("NO_ALARM", "MINOR", "MAJOR", "INVALID"))
     downstreamHOM = pvproperty(value=0, name="20:DH:TEMP.SEVR", dtype=ChannelType.ENUM,
                                enum_strings=("NO_ALARM", "MINOR", "MAJOR", "INVALID"))
->>>>>>> 5a23333a
 
 
 class HWIPVGroup(PVGroup):
@@ -68,15 +60,12 @@
                      record="mbbi")
     fro = pvproperty(value=0, name="FREQSUM", dtype=ChannelType.ENUM,
                      enum_strings=("OK", "Still OK", "Faulted"))
-<<<<<<< HEAD
     fscan_start = pvproperty(value=0, name="FSCAN:FREQ_START")
     fscan_stop = pvproperty(value=0, name="FSCAN:FREQ_STOP")
     fscan_thresh = pvproperty(value=0, name="FSCAN:RMS_THRESH")
     fscan_overlap = pvproperty(value=0, name="FSCAN:MODE_OVERLAP")
-=======
     prl = pvproperty(value=0, name="PRLSUM.SEVR", dtype=ChannelType.ENUM,
                      enum_strings=("NO_ALARM", "MINOR", "MAJOR", "INVALID"))
->>>>>>> 5a23333a
 
 
 class BeamlineVacuumPVGroup(PVGroup):
@@ -387,7 +376,6 @@
                                                           "Unknown mode",
                                                           "Wrong freq",
                                                           "Data nonsync"))
-<<<<<<< HEAD
     fscan_sel: PvpropertyBoolEnum = pvproperty(name="FSCAN:SEL", value=0, dtype=ChannelType.ENUM,
                                                enum_strings=("Not Selected",
                                                              "Selected"))
@@ -408,7 +396,6 @@
                                                 enum_strings=("Crash",
                                                               "Complete",
                                                               "Running"))
-    overrange = pvproperty(name="ASETSUB.VALQ", value=0)
     
     # time_waveform = pvproperty(name="CAV:FLTTWF",
     #                            value=np.linspace(start=-0.2, stop=0.2, num=2800),
@@ -416,11 +403,9 @@
     # decay_waveform = pvproperty(name="DECAYREFWF", value=np.zeros(2800))
     # cav_waveform = pvproperty(name="CAV:FLTAWF", value=np.zeros(2800))
     
-=======
     ssa_overrange: PvpropertyInteger = pvproperty(value=0, name="ASETSUB.VALQ",
                                                   dtype=ChannelType.INT)
 
->>>>>>> 5a23333a
     def __init__(self, prefix, isHL: bool):
         super().__init__(prefix)
         
@@ -479,15 +464,10 @@
     off: PvpropertyEnum = pvproperty(value=0, name='PowerOff',
                                      dtype=ChannelType.ENUM,
                                      enum_strings=("False", "True"))
-<<<<<<< HEAD
     reset: PvpropertyEnum = pvproperty(value=0, name="FaultReset",
                                        dtype=ChannelType.ENUM,
                                        enum_strings=("Standby", "Resetting..."))
-    alarm_sum: PvpropertyEnum = pvproperty(value=0, name="AlarmSummary.SEVR",
-                                           dtype=ChannelType.ENUM,
-=======
     alarm_sum: PvpropertyEnum = pvproperty(value=0, name="AlarmSummary", dtype=ChannelType.ENUM,
->>>>>>> 5a23333a
                                            enum_strings=("NO_ALARM", "MINOR",
                                                          "MAJOR", "INVALID"))
     status_msg: PvpropertyEnum = pvproperty(value=3, name='StatusMsg',
@@ -521,11 +501,9 @@
                                             dtype=ChannelType.FLOAT)
     drive_max: PvpropertyFloat = pvproperty(name="DRV_MAX_REQ", value=0.8,
                                             dtype=ChannelType.FLOAT)
-<<<<<<< HEAD
     drive_max_save: PvpropertyFloat = pvproperty(name="DRV_MAX_SAVE", value=0.8,
                                                  dtype=ChannelType.FLOAT)
     
-=======
     nirp: PvpropertyEnum = pvproperty(value=1, name="NRP_PRMT",
                                       dtype=ChannelType.ENUM,
                                       enum_strings=("FAULT", "OK"))
@@ -534,7 +512,6 @@
                                            enum_strings=("NO_ALARM", "MINOR",
                                                          "MAJOR", "INVALID"))
 
->>>>>>> 5a23333a
     def __init__(self, prefix, cavityGroup: CavityPVGroup):
         
         super().__init__(prefix)
@@ -634,16 +611,13 @@
                 for cav_num in range(1, 9):
                     cm_prefix = f"ACCL:{linac_name}:{cm_name}"
                     cav_prefix = cm_prefix + f"{cav_num}0:"
-<<<<<<< HEAD
                     
                     jt_prefix = f"CLIC:CM{cm_name}:3001:PVJT:"
                     liquid_level_prefix = f"CLL:CM{cm_name}:"
                     
-=======
                     HOM_prefix = f"CTE:CM{cm_name}:1{cav_num}"
                     cryo_prefix = f"CLL:CM{cm_name}:2601:US:"
 
->>>>>>> 5a23333a
                     cavityGroup = CavityPVGroup(prefix=cav_prefix, isHL=is_hl)
                     self.add_pvs(cavityGroup)
                     self.add_pvs(SSAPVGroup(prefix=cav_prefix + "SSA:",
