--- conflicted
+++ resolved
@@ -18,155 +18,6 @@
                      enum_strings=("OK", "Still OK", "Faulted"))
 
 
-<<<<<<< HEAD
-class RackPV_Vacuum(PVGroup):
-    beamLineVacuumA = pvproperty(value=0.0, name=":BMLNVACA_LTCH", dtype=ChannelType.ENUM,
-                                 enum_strings=("Ok", "Fault"))
-    beamLineVacuumB = pvproperty(value=0.0, name=":BMLNVACB_LTCH", dtype=ChannelType.ENUM,
-                                 enum_strings=("Ok", "Fault"))
-
-
-class RackPV_couplerVacuum(PVGroup):
-    couplerVacuumA = pvproperty(value=0.0, name=":CPLRVACA_LTCH", dtype=ChannelType.ENUM,
-                                enum_strings=("Ok", "Fault"))
-    couplerVacuumB = pvproperty(value=0.0, name=":CPLRVACB_LTCH", dtype=ChannelType.ENUM,
-                                enum_strings=("Ok", "Fault"))
-
-
-class WatcherPV(PVGroup):
-    heartbeat = pvproperty(value=0, name="SC_CAV_FAULT_HEARTBEAT",
-                           dtype=ChannelType.INT)
-    heartbeatWatcher = pvproperty(value=0, name="SC_CAV_FAULT:ALHBERR", dtype=ChannelType.ENUM,
-                                  enum_strings=("RUNNING", "NOT_RUNNING", "INVALID"))
-
-
-class CavityPV(PVGroup):
-    pdes = pvproperty(value=0.0, name=':PDES', precision=1)
-    pmean = pvproperty(value=0.0, name=':PMEAN', precision=1)
-    pact = pvproperty(value=0.0, name=':PACT', precision=1)
-    phas = pvproperty(value=0.0, name=':PHASE', read_only=True, precision=1)
-    ades = pvproperty(value=0.0, name=':ADES', precision=1)
-    aact = pvproperty(value=0.0, name=':AACT', read_only=True, precision=1)
-    amean = pvproperty(value=0.0, name=':AMEAN', read_only=True, precision=1)
-    gdes = pvproperty(value=100.0, name=':GDES', precision=1)
-    gact = pvproperty(value=0.0, name=':GACT', read_only=True, precision=1)
-    # l = pvproperty(value=1.038, name=':L', read_only=True, precision=1)
-    z = pvproperty(value=0.0, name=':Z', read_only=True, precision=1)
-    # ison = pvproperty(value=1, name=':RFREADYFORBEAM', dtype=ChannelType.ENUM,
-    #                   enum_strings=("Not ready", "Ready"))
-    #    phas = pvproperty(value=0.0, name=':PHASE', read_only=True, precision=1)
-    pref = pvproperty(value=0.0, name=':PREF', precision=1)
-
-    cudStatus = pvproperty(value="TLC", name=":CUDSTATUS", dtype=ChannelType.STRING)
-    cudSevr = pvproperty(value=1, name=":CUDSEVR", dtype=ChannelType.ENUM,
-                         enum_strings=("NO_ALARM", "MINOR", "MAJOR", "INVALID",
-                                       "PARKED"))
-    cudDesc = pvproperty(value="Name", name=":CUDDESC", dtype=ChannelType.CHAR)
-
-    # ssa defaults to On = True
-    ssaOn_Des = pvproperty(value=1, name=':SSA:PowerOn', dtype=ChannelType.ENUM,
-                           enum_strings=("False", "True"))
-    ssaOff_Des = pvproperty(value=0, name=':SSA:PowerOff', dtype=ChannelType.ENUM,
-                            enum_strings=("False", "True"))
-    ssaOnOff_Act = pvproperty(value=1, name=':IS_ON', dtype=ChannelType.ENUM,
-                              enum_strings=("F", "T"))
-    ssaLatch = pvproperty(value=1, name=":SSA_LTCH", dtype=ChannelType.ENUM,
-                          enum_strings=("OK", "Fault"))
-    ssaAlarmSum = pvproperty(value=0, name=":SSA:AlarmSummary.SEVR",
-                             dtype=ChannelType.ENUM,
-                             enum_strings=("NO_ALARM", "MINOR", "MAJOR", "INVALID"))
-    cryoSummary = pvproperty(value=0, name=":CRYO_LTCH", dtype=ChannelType.ENUM,
-                             enum_strings=("Ok", "Fault"))
-    resLinkLatch = pvproperty(value=0, name=":RESLINK_LTCH",
-                              dtype=ChannelType.ENUM, enum_strings=("OK", "Fault"))
-    pllLatch = pvproperty(value=0, name=":PLL_LTCH", dtype=ChannelType.ENUM,
-                          enum_strings=("Ok", "Fault"))
-    pllFault = pvproperty(value=0, name=":PLL_FLT", dtype=ChannelType.ENUM,
-                          enum_strings=("Ok", "Fault"))
-    iocWatchdogLatch = pvproperty(value=0, name=":IOCWDOG_LTCH",
-                                  dtype=ChannelType.ENUM,
-                                  enum_strings=("OK", "Fault"))
-    couplerTemp1Latch = pvproperty(value=0, name=":CPLRTEMP1_LTCH",
-                                   dtype=ChannelType.ENUM,
-                                   enum_strings=("Ok", "Fault"))
-    couplerTemp2Latch = pvproperty(value=0, name=":CPLRTEMP2_LTCH",
-                                   dtype=ChannelType.ENUM,
-                                   enum_strings=("Ok", "Faulted"))
-    stepperTempLatch = pvproperty(value=0, name=":STEPTEMP_LTCH",
-                                  dtype=ChannelType.ENUM,
-                                  enum_strings=("Ok", "Fault"))
-    quenchLatch = pvproperty(value=0, name=":QUENCH_LTCH", dtype=ChannelType.ENUM,
-                             enum_strings=("Ok", "Fault"))
-    resonanceChassisSummary = pvproperty(value=0, name=":RESINTLK_LTCH", dtype=ChannelType.ENUM,
-                                         enum_strings=("Ok", "Fault"))
-    rfPermit = pvproperty(value=1, name=":RFPERMIT", dtype=ChannelType.ENUM,
-                          enum_strings=("RF inhibit", "RF allow"))
-    piezoHardwareSummary = pvproperty(value=0, name=":PZT:HWSTATSUM", dtype=ChannelType.ENUM,
-                                      enum_strings=("", "", "Fault"))
-    stepperHardwareSummary = pvproperty(value=0, name=":STEP:HWSTATSUM", dtype=ChannelType.ENUM,
-                                        enum_strings=("", "", "Fault"))
-    cavityCharacterization = pvproperty(value=0, name=":CAV:CALSTATSUM", dtype=ChannelType.ENUM,
-                                        enum_strings=("", "", "Fault"))
-    calibrationSum = pvproperty(value=0, name=":CAV:CALSUM", dtype=ChannelType.ENUM,
-                                enum_strings=("Done", "Incomplete", "Error"))
-    cavityController = pvproperty(value=0, name=":CTRL_SUM.SEVR", dtype=ChannelType.ENUM,
-                                  enum_strings=("NO_ALARM", "MINOR", "MAJOR", "INVALID"))
-    rfReadyForBeam = pvproperty(value=1, name=":RFREADYFORBEAM", dtype=ChannelType.ENUM,
-                                enum_strings=("Not Ready", "Ready"))
-    piezoFeedbackStatus = pvproperty(value=1, name=":PZT:MODECTRL",
-                                     dtype=ChannelType.ENUM,
-                                     enum_strings=("Manual", "Feedback"))
-    piezoFeedbackSummary = pvproperty(value=0, name=":PZT:FBSTATSUM",
-                                      dtype=ChannelType.ENUM,
-                                      enum_strings=("", "", "Fault"))
-    ampFeedbackSum = pvproperty(value=0, name=":AMPFB_SUM", dtype=ChannelType.ENUM,
-                                enum_strings=("Not clipped", "Clipped RF-only mode",
-                                              "Clipped beam mode"))
-    phaseFeedbackSum = pvproperty(value=0, name=":PHAFB_SUM", dtype=ChannelType.ENUM,
-                                  enum_strings=("Not clipped", "Clipped RF-only mode",
-                                                "Clipped beam mode"))
-    feedbackSum = pvproperty(value=0, name=":FB_SUM", dtype=ChannelType.ENUM,
-                             enum_strings=("Not clipped", "Clipped RF-only mode",
-                                           "Clipped beam mode"))
-    parked = pvproperty(value=0, name=":PARK", dtype=ChannelType.ENUM,
-                        enum_strings=("Not parked", "Parked"))
-    ssaStatusMsg = pvproperty(value=3, name=':SSA:StatusMsg', dtype=ChannelType.ENUM,
-                              enum_strings=("Unknown", "Faulted", "SSA Off",
-                                            "SSA On", "Resetting Faults...",
-                                            "Powering ON...", "Powering Off...",
-                                            "Fault Reset Failed...",
-                                            "Power On Failed...",
-                                            "Power Off Failed...",
-                                            "Rebooting SSA...",
-                                            "Rebooting X-Port...",
-                                            "Resetting Processor..."))
-
-    # only using 2=off, 3=on. Defaults to on
-    ssa_StatusMsg = pvproperty(value=3, name=':StatusMsg', dtype=ChannelType.ENUM,
-                               enum_strings=("Unknown", "Faulted", "SSA Off",
-                                             "SSA On", "Resetting Faults...",
-                                             "Powering ON...", "Powering Off...",
-                                             "Fault Reset Failed...",
-                                             "Power On Failed...",
-                                             "Power Off Failed...",
-                                             "Rebooting SSA...",
-                                             "Rebooting X-Port...",
-                                             "Resetting Processor..."))
-
-    ades = pvproperty(value=0.0, name=':ADES', precision=1)
-    aact = pvproperty(value=0.0, name=':AACT', read_only=True, precision=1)
-    amean = pvproperty(value=0.0, name=':AMEAN', read_only=True, precision=1)
-
-    gdes = pvproperty(value=0.0, name=':GDES', precision=1)
-    gact = pvproperty(value=0.0, name=':GACT', read_only=True, precision=1)
-
-    length = pvproperty(value=1.038, name=':L', read_only=True, precision=1)
-    z = pvproperty(value=0.0, name=':Z', read_only=True, precision=1)
-
-    # 0 = off, 1 = on. Defaults to on
-    rfState_Des = pvproperty(value=1, name=':RFCTRL', dtype=ChannelType.ENUM,
-                             enum_strings=("Off", "On"))
-=======
 class BeamlineVacuumPVGroup(PVGroup):
     rackA = pvproperty(value=0, name="BMLNVACA_LTCH", dtype=ChannelType.ENUM,
                        enum_strings=("Ok", "Fault"))
@@ -175,9 +26,9 @@
 
 
 class CouplerVacuumPVGroup(PVGroup):
-    rackA = pvproperty(value=0, name=":CPLRVACA_LTCH", dtype=ChannelType.ENUM,
+    rackA = pvproperty(value=0, name="CPLRVACA_LTCH", dtype=ChannelType.ENUM,
                        enum_strings=("Ok", "Fault"))
-    rackB = pvproperty(value=0, name=":CPLRVACB_LTCH", dtype=ChannelType.ENUM,
+    rackB = pvproperty(value=0, name="CPLRVACB_LTCH", dtype=ChannelType.ENUM,
                        enum_strings=("Ok", "Fault"))
 
 
@@ -214,7 +65,7 @@
     capacitance_a = pvproperty(name="CHA_C")
     capacitance_b = pvproperty(name="CHB_C")
     prerf_test_status = pvproperty(name="TESTSTS")
-    
+
     withrf_run_check = pvproperty(name="RFTESTSTRT")
     withrf_check_status = pvproperty(name="RFTESTSTS")
     withrf_status = pvproperty(name="RFSTESTSTAT")
@@ -267,7 +118,7 @@
                                                                 "MINOR",
                                                                 "MAJOR",
                                                                 "INVALID"))
-    
+
     ampFeedbackSum: PvpropertyEnum = pvproperty(value=0, name="AMPFB_SUM",
                                                 dtype=ChannelType.ENUM,
                                                 enum_strings=("Not clipped",
@@ -297,7 +148,6 @@
     rf_state_des: PvpropertyEnum = pvproperty(value=1, name='RFCTRL',
                                               dtype=ChannelType.ENUM,
                                               enum_strings=("Off", "On"))
->>>>>>> a19d8a1b
     # Defaults to pulse
     rf_mode_des: PvpropertyEnum = pvproperty(value=4, name='RFMODECRTL',
                                              dtype=ChannelType.ENUM,
@@ -318,7 +168,7 @@
                                                read_only=True)
     adesMax: PvpropertyFloat = pvproperty(value=21, name="ADES_MAX_SRF",
                                           dtype=ChannelType.FLOAT)
-    
+
     pdes: PvpropertyFloat = pvproperty(value=0.0, name='PDES')
     pmean: PvpropertyFloat = pvproperty(value=0.0, name='PMEAN')
     pact: PvpropertyFloatRO = pvproperty(value=0.0, name='PACT', read_only=True)
@@ -333,7 +183,7 @@
     parked: PvpropertyEnum = pvproperty(value=0, name="PARK",
                                         dtype=ChannelType.ENUM,
                                         enum_strings=("Not parked", "Parked"))
-    
+
     # Cavity Summary Display PVs
     cudStatus: PvpropertyString = pvproperty(value="TLC", name="CUDSTATUS",
                                              dtype=ChannelType.STRING)
@@ -344,12 +194,12 @@
                                                        "PARKED"))
     cudDesc: PvpropertyChar = pvproperty(value="Name", name="CUDDESC",
                                          dtype=ChannelType.CHAR)
-    
+
     def __init__(self, prefix, length):
-        
+
         super().__init__(prefix)
         self.length = length
-    
+
     @ades.putter
     async def ades(self, instance, value):
         await self.aact.write(value)
@@ -357,37 +207,37 @@
         gradient = value / self.length
         if self.gact.value != gradient:
             await self.gdes.write(gradient)
-    
+
     @pdes.putter
     async def pdes(self, instance, value):
         value = value % 360
         await self.pact.write(value)
         await self.pmean.write(value)
-    
+
     @gdes.putter
     async def gdes(self, instance, value):
         await self.gact.write(value)
         amplitude = value * self.length
         if self.aact.value != amplitude:
             await self.ades.write(amplitude)
-    
+
     @rf_state_des.putter
     async def rf_state_des(self, instance, value):
         if value == "Off":
             await self.power_off()
         elif value == "On":
             await self.power_on()
-    
+
     @rf_mode_des.putter
     async def rf_mode_des(self, instance, value):
         await self.rf_mode_act.write(value)
-    
+
     async def power_off(self):
         await self.amean.write(0)
         await self.aact.write(0)
         await self.gact.write(0)
         await self.rf_state_act.write("Off")
-    
+
     async def power_on(self):
         await self.aact.write(self.ades.value)
         await self.amean.write(self.ades.value)
@@ -409,7 +259,7 @@
     latch: PvpropertyEnum = pvproperty(value=1, name=":SSA_LTCH",
                                        dtype=ChannelType.ENUM,
                                        enum_strings=("OK", "Fault"))
-    
+
     status_msg: PvpropertyEnum = pvproperty(value=0, name='StatusMsg',
                                             dtype=ChannelType.ENUM,
                                             enum_strings=("Unknown", "Faulted",
@@ -424,7 +274,7 @@
                                                           "Rebooting SSA...",
                                                           "Rebooting X-Port...",
                                                           "Resetting Processor..."))
-    
+
     cal_start: PvpropertyEnum = pvproperty(value=0, name="CALSTRT",
                                            dtype=ChannelType.ENUM,
                                            enum_strings=("Start", "Start"))
@@ -439,12 +289,12 @@
                                             dtype=ChannelType.FLOAT)
     slope_new: PvpropertyFloat = pvproperty(value=0.0, name="SLOPE_NEW",
                                             dtype=ChannelType.FLOAT)
-    
+
     def __init__(self, prefix, cavityGroup: CavityPVGroup):
-        
+
         super().__init__(prefix)
         self.cavityGroup: CavityPVGroup = cavityGroup
-    
+
     @cal_start.putter
     async def cal_start(self, instance, value):
         """
@@ -458,7 +308,7 @@
             await self.cal_stat.write("Crash")
         else:
             await self.cal_stat.write("Success")
-    
+
     @on.putter
     async def on(self, instance, value):
         if value == "True" and self.status_msg.value != "SSA On":
@@ -470,7 +320,7 @@
             await self.off.write("False")
             if self.cavityGroup.rf_state_des.value == "On":
                 await self.cavityGroup.power_on()
-    
+
     @off.putter
     async def off(self, instance, value):
         if value == "True" and self.status_msg.value != "SSA Off":
@@ -486,43 +336,43 @@
     def __init__(self):
         super().__init__()
         self["PHYS:SYS0:1:SC_CAV_FAULT_HEARTBEAT"] = ChannelInteger(value=0)
-        
+
         self["ALRM:SYS0:SC_CAV_FAULT:ALHBERR"] = ChannelEnum(enum_strings=("RUNNING",
                                                                            "NOT_RUNNING",
                                                                            "INVALID"),
                                                              value=0)
-        
+
         rackA = range(1, 5)
-        
+
         for linac_name, cm_list in LINAC_TUPLES:
             if linac_name == "L1B":
                 cm_list += L1BHL
             for cm_name in cm_list:
-                
+
                 if cm_name in L1BHL:
                     length = 0.346
                 else:
                     length = 1.038
-                
+
                 for cav_num in range(1, 9):
                     cm_prefix = f"ACCL:{linac_name}:{cm_name}"
                     cav_prefix = cm_prefix + f"{cav_num}0:"
-                    
+
                     cavityGroup = CavityPVGroup(prefix=cav_prefix, length=length)
                     self.add_pvs(cavityGroup)
                     self.add_pvs(SSAPVGroup(prefix=cav_prefix + "SSA:",
                                             cavityGroup=cavityGroup))
-                    
+
                     self.add_pvs(PiezoPVGroup(prefix=cav_prefix + "PZT:"))
                     self.add_pvs(StepperPVGroup(prefix=cav_prefix + "STEP:"))
                     self.add_pvs(CavFaultPVGroup(prefix=cav_prefix))
-                    
+
                     # Rack PVs are stupidly inconsistent
                     if cav_num in rackA:
                         hwi_prefix = cm_prefix + "00:RACKA:"
                     else:
                         hwi_prefix = cm_prefix + "00:RACKB:"
-                    
+
                     self.add_pvs(HWIPVGroup(prefix=hwi_prefix))
                     self.add_pvs(BeamlineVacuumPVGroup(prefix=cm_prefix + "00:"))
                     self.add_pvs(CouplerVacuumPVGroup(prefix=cm_prefix + "10:"))
